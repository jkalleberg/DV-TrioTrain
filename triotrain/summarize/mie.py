#!/bin/python3
"""
description: produce a Trio VCF, then give to 'rtg-tools mendelian' to calculate Mendelian Inheritance Error (MIE) Rate, saved in a log file.

example:
    python3 triotrain/summarize/mie.py                           \\
        --metadata metadata/230515_mie_rate_inputs.csv           \\
        --output ../TRIO_TRAINING_OUTPUTS/final_results/230213_mendelian.csv           \\
        --resources resource_configs/221205_resources_used.json                        \\
        --dry-run
"""

import argparse
from dataclasses import dataclass, field
from logging import Logger
from os import path as p
from pathlib import Path
from re import sub
from subprocess import CalledProcessError
from subprocess import run as run_sub
from sys import exit, path
from typing import Dict, List, TextIO, Union

from regex import compile

abs_path = Path(__file__).resolve()
module_path = str(abs_path.parent.parent)
path.append(module_path)

from _args import check_args, collect_args
<<<<<<< HEAD
from helpers.files import TestFile, Files
=======
from helpers.files import TestFile, WriteFiles
>>>>>>> cce8f5d6
from helpers.iteration import Iteration
from helpers.outputs import check_if_output_exists
from model_training.slurm.suffix import remove_suffixes
<<<<<<< HEAD
from summarize.summary import Summary
=======
from stats import Summary
>>>>>>> cce8f5d6


@dataclass
class MIE:
    """
    Define what data to keep when calculating Mendelian inheritance errors with TrioVCFs.
    """

    # Required parameters
    args: argparse.Namespace
    logger: Logger

    # Optional values
    run_iteractively: bool = False

<<<<<<< HEAD
    # Internal, imutable values
    # _job_nums: List = field(default_factory=list, repr=False, init=False)
=======
    # internal, imutable values
    _job_nums: List = field(default_factory=list, repr=False, init=False)
>>>>>>> cce8f5d6
    _num_processed: int = field(default=0, init=False, repr=False)
    _num_skipped: int = field(default=0, init=False, repr=False)
    _num_submitted: int = field(default=0, init=False, repr=False)
    _total_lines: int = field(default=0, init=False, repr=False)

    def __post_init__(self) -> None:
        self._summary = Summary(self.args, self.logger)
<<<<<<< HEAD
        self._summary._phase = "mie"

        if self.args.dry_run:
            self._status = "pretending to use"
        else:
            self._status = "using"
=======
        self._summary._phase = "summary"
        # if self.args.post_process is False:
        with open(str(self.args.resource_config), mode="r") as file:
            self._slurm_resources = load(file)
>>>>>>> cce8f5d6

    def set_threshold(self) -> None:
        if self.args.threshold != 99.0:
            self._alter_min_concordance = True
        else:
            self._alter_min_concordance = False

    def find_default_region_file(self) -> None:
        self._ref_path = Path(self.args.reference).resolve()
        _ref_prefix = self._ref_path.stem
        _regions_path = self._ref_path.parent / f"{_ref_prefix}_autosomes_withX.bed"
        self._regions_file = TestFile(_regions_path, self.logger)
        self._regions_file.check_existing()
        if self._regions_file.file_exists:
            self.logger.info(
<<<<<<< HEAD
                f"{self._summary._logger_msg}: MIE metrics will be constrained by the default region file | '{self._regions_file.file}'"
=======
                f"[{self._summary._phase}]: MIE metrics will be constrained by the default region file | '{self._regions_file.file}'"
>>>>>>> cce8f5d6
            )
            return
        else:
            self.logger.error(
<<<<<<< HEAD
                f"{self._summary._logger_msg}: missing a valid regions file | '{self._regions_file.file}'\nExiting..."
=======
                f"[{self._summary._phase}]: missing a valid regions file | '{self._regions_file.file}'\nExiting..."
>>>>>>> cce8f5d6
            )
            exit(1)

    def find_reference_SDF(self) -> None:
        """
        Determine if SDF is missing, and if so, attempt to create it.

        Then, determine if

        Raises
        ------
        ChildProcessError
            Indicates that 'rtg format' was unable to be executed as a subprocess.
        """
        # First, confirm if FASTA has been converted to SDF
        self._rtg_tools_path = Path(self._ref_path.parent) / "rtg_tools"
        _sdf_summary_path = self._rtg_tools_path / "summary.txt"
        _sdf_summary_file = TestFile(file=f"{_sdf_summary_path}", logger=self.logger)
        _sdf_summary_file.check_existing()

        if not _sdf_summary_file.file_exists:
<<<<<<< HEAD
            # When run interactively as a sub-process, don't include conda
=======
            # when run interactively as a sub-process, don't include conda
>>>>>>> cce8f5d6
            rtg_format_cmd = [
                "rtg",
                "format",
                "-o",
                f"{self._rtg_tools_path}",
                f"{self._ref_path}",
            ]
            command_str = " ".join(rtg_format_cmd)
            try:
                result = run_sub(
                    rtg_format_cmd,
                    check=True,
                )
                if result.returncode != 0:
                    self.logger.error(
<<<<<<< HEAD
                        f"{self._summary._logger_msg}: command used | '{command_str}'"
                    )
                    self.logger.error(f"{self._summary._logger_msg}: {result.stdout}")
                    raise ChildProcessError(f"unable to complete 'rtg format'")
            except CalledProcessError or ChildProcessError as e:
                self.logger.error(
                    f"{self._summary._logger_msg}: command used | '{command_str}'"
                )
                self.logger.error(f"{self._summary._logger_msg}: {e}")
                self.logger.error(
                    f"{self._summary._logger_msg}: unable to format the .FASTA into SDF required by rtg tools.\nExiting..."
=======
                        f"[{self._summary._phase}]: command used | '{command_str}'"
                    )
                    self.logger.error(f"[{self._summary._phase}]: {result.stdout}")
                    raise ChildProcessError(f"unable to complete 'rtg format'")
            except CalledProcessError or ChildProcessError as e:
                self.logger.error(
                    f"[{self._summary._phase}]: command used | '{command_str}'"
                )
                self.logger.error(f"[{self._summary._phase}]: {e}")
                self.logger.error(
                    f"[{self._summary._phase}]: unable to format the .FASTA into SDF required by rtg tools.\nExiting..."
>>>>>>> cce8f5d6
                )

        else:
            self.logger.info(
<<<<<<< HEAD
                f"{self._summary._logger_msg}: found existing SDF for 'rtg mendelian'  | '{_sdf_summary_file.file}'"
            )

        # Rtg tools requires a "reference.txt" file to exists AFTER formatting the FASTA into SDF
=======
                f"[{self._summary._phase}]: found existing SDF for 'rtg mendelian'  | '{_sdf_summary_file.file}'"
            )

        # rtg tools requires a "reference.txt" file to exists AFTER formatting the FASTA into SDF
>>>>>>> cce8f5d6
        _rtg_ref_path = self._rtg_tools_path / "reference.txt"
        _rtg_reference_file = TestFile(file=f"{_rtg_ref_path}", logger=self.logger)
        _rtg_reference_file.check_existing()

        if self.args.par is not None:
            if _rtg_reference_file.file_exists:
                self.logger.info(
<<<<<<< HEAD
                    f"{self._summary._logger_msg}: found existing 'reference.txt' for 'rtg mendelian'  | '{_rtg_reference_file.file}'"
                )
                self.logger.warning(
                    f"{self._summary._logger_msg}: therefore, user input file will be ignored | '{self.args.par}'"
=======
                    f"[{self._summary._phase}]: found existing 'reference.txt' for 'rtg mendelian'  | '{_rtg_reference_file.file}'"
                )
                self.logger.warning(
                    f"[{self._summary._phase}]: therefore, user input file will be ignored | '{self.args.par}'"
>>>>>>> cce8f5d6
                )
            elif not _rtg_reference_file.file_exists:
                _input_rtg_reference_file = TestFile(
                    file=self.args.par, logger=self.logger
                )
                _input_rtg_reference_file.check_existing()
                if _input_rtg_reference_file.file_exists:
                    self.logger.info(
<<<<<<< HEAD
                        f"{self._summary._logger_msg}: creating a copy of 'reference.txt' for 'rtg mendelian'  | '{_rtg_reference_file.file}'"
=======
                        f"[{self._summary._phase}]: creating a copy of 'reference.txt' for 'rtg mendelian'  | '{_rtg_reference_file.file}'"
>>>>>>> cce8f5d6
                    )
                    source = Path(_input_rtg_reference_file.file)
                    destination = Path(_rtg_reference_file.file)
                    destination.write_text(source.read_text())
                else:
                    self.logger.error(
<<<<<<< HEAD
                        f"{self._summary._logger_msg}: missing an input file for 'rtg mendelian'  | '{_input_rtg_reference_file.file}'\nExiting..."
=======
                        f"[{self._summary._phase}]: missing an input file for 'rtg mendelian'  | '{_input_rtg_reference_file.file}'\nExiting..."
>>>>>>> cce8f5d6
                    )
                    exit(1)

        else:
            if not _rtg_reference_file.file_exists:
                self.logger.warning(
<<<<<<< HEAD
                    f"{self._summary._logger_msg}: missing a required input file | '{_rtg_reference_file.file}'"
                )
                self.logger.warning(
                    f"{self._summary._logger_msg}: for non-human reference genomes, this file must be created MANUALLY.\nSee RTG Documentation for details.\nTrioTrain includes a template from GRCh38 here | './triotrain/variant_calling/data/GIAB/reference/rtg_tools/reference.txt'"
                )
                exit(1)

    def find_merged_file(self) -> None:
        """
        Identify the Family VCF, and confirm it exists.
        """
        self._trio_path = (
            Path(self._summary._pickled_data._input_file.path.parent.parent) / "TRIOS"
        )
        if not self._trio_path.exists():
            if self.args.dry_run:
                self.logger.info(
                    f"{self._summary._logger_msg}: pretending to create a new directory | '{self._trio_path}'"
                )
            else:
                self.logger.info(
                    f"{self._summary._logger_msg}: creating a new directory | '{self._trio_path}'"
                )
                self._trio_path.mkdir(parents=True)
        
        self._trio_vcf = TestFile(
            f"{self._trio_path}/{self._summary._pickled_data._ID}.vcf.gz",
            self.logger,
        )
        self._trio_vcf.check_existing()
        if self.args.debug:
            self.logger.debug(
                f"{self._summary._logger_msg}: TRIO VCF_FILE | '{self._trio_vcf.file}'"
=======
                    f"[{self._summary._phase}]: missing a required input file | '{_rtg_reference_file.file}'"
                )
                self.logger.warning(
                    f"[{self._summary._phase}]: for non-human reference genomes, this file must be created MANUALLY.\nSee RTG Documentation for details.\nTrioTrain includes a template from GRCh38 here | './triotrain/variant_calling/data/GIAB/reference/rtg_tools/reference.txt'"
                )
                exit(1)

    def find_input_file(self) -> None:
        """
        Determine what type (vcf vs. bcf) of input was provided.
        """
        if self._filetype == ".bcf":
            self._trio_vcf = TestFile(
                f"{self._input_path}/{self._trio_name}.vcf.gz", self.logger
            )
        else:
            if not self._merge_inputs and _input_file.file_exists:
                self._trio_vcf = _input_file
            else:
                if self._merge_inputs:
                    self._trio_vcf = TestFile(
                        f"{self._input_path}/{self._trio_namel}.vcf.gz", self.logger
                    )
                else:
                    raise FileNotFoundError

        self._trio_vcf.check_existing()
        if self.args.debug:
            self.logger.debug(
                f"[{self._summary._phase}]: TRIO VCF_FILE | '{self._trio_vcf.file}'"
>>>>>>> cce8f5d6
            )

    def find_mie_outputs(self, pass_only: bool = True) -> None:
        """
        Determine if 'rtg-tools mendelian' needs to be run.
        """
        trio_filename = remove_suffixes(self._trio_vcf.path)
        self._log_dir = self._trio_path / "logs"

        if not self._log_dir.exists():
            if self.args.dry_run:
                self.logger.info(
                    f"{self._summary._logger_msg}: pretending to create a new directory | '{self._log_dir}'"
                )
            else:
                self.logger.info(
                    f"{self._summary._logger_msg}: creating a new directory | '{self._log_dir}'"
                )
                self._log_dir.mkdir(parents=True)

        if pass_only:
            mie_vcf_file = Path(f"{trio_filename}.PASS.MIE")
        else:
            mie_vcf_file = Path(f"{trio_filename}.ALL.MIE")

        self._mie_vcf = Files(
            path_to_file=mie_vcf_file.parent / f"{mie_vcf_file.name}.vcf.gz",
            logger=self.logger,
            logger_msg=self._summary._logger_msg,
            debug_mode=self.args.debug,
            dryrun_mode=self.args.dry_run,
        )
        self._mie_vcf.check_status()

        if self._mie_vcf.file_exists:
            self.logger.info(
                f"{self._summary._logger_msg}: the MIE VCF already exists... SKIPPING AHEAD"
            )
<<<<<<< HEAD
            if self.args.debug:
                self.logger.debug(
                    f"{self._summary._logger_msg}: rtg-tools MIE VCF | '{self._mie_vcf.path_str}'"
                )

            mie_regex = compile(rf"mie-{self._summary._pickled_data._ID}.log")
=======
            if self.args.dry_run:
                self.logger.info(
                    f"[DRY_RUN] - {self._summary._logger_msg}: rtg-tools MIE VCF | '{self._mie_vcf.file_path}'"
                )

            logging_dir = Path(trio_filename).parent / "logs"
            if logging_dir.is_dir():
                self._log_dir = logging_dir
            else:
                self._log_dir = Path(trio_filename).parent

            # mie_regex = compile(
            #     rf"mie-{self._trio_name}-{self._summary._caller}_\d+\.out"
            # )
            mie_regex = compile(rf"mie-{self._trio_name}.log")
>>>>>>> cce8f5d6

            mie_metrics_file_exists, num_found, files_found = check_if_output_exists(
                match_pattern=mie_regex,
                file_type="a MIE log file",
                search_path=self._log_dir,
<<<<<<< HEAD
                msg=self._summary._logger_msg,
=======
                label=self._summary._logger_msg,
>>>>>>> cce8f5d6
                logger=self.logger,
                debug_mode=self.args.debug,
            )

            if mie_metrics_file_exists and num_found == 1:
                self._existing_metrics_log_file = mie_metrics_file_exists
                mie_metrics_file = self._log_dir / str(files_found[0])

                self._mie_metrics = Files(
                    path_to_file=mie_metrics_file.parent / mie_metrics_file.name,
                    logger=self.logger,
                    logger_msg=self._summary._logger_msg,
                    debug_mode=self.args.debug,
                    dryrun_mode=self.args.dry_run,
                )
                self._mie_metrics.check_status()
                if self._mie_metrics.file_exists:
                    self.logger.info(
<<<<<<< HEAD
                        f"{self._summary._logger_msg}: the MIE log file already exists... SKIPPING AHEAD"
                    )
                if self.args.debug:
                    self.logger.debug(
                        f"{self._summary._logger_msg}: MIE metrics log file | '{mie_metrics_file}'"
=======
                        f"[DRY_RUN] - {self._summary._logger_msg}: MIE metrics log file | '{mie_metrics_file}'"
>>>>>>> cce8f5d6
                    )
            else:
                self._existing_metrics_log_file = mie_metrics_file_exists
        else:
            self._existing_metrics_log_file = self._mie_vcf.file_exists

    def find_pedigree_file(self) -> None:
        """
        Create the .PED output file for Trio, if it doesn't exist.
        """
        pedigree_lines = [
            "# PED format pedigree for RTG-tools",
            "# NOTE: For Sex column, Female=2, Male=1, Unknown=0",
            "## FamilyID IndvID PaternalID MaternalID Sex Pheno",
<<<<<<< HEAD
            f"{self._summary._pickled_data._ID} {self._summary._pickled_data._motherID} 0 0 2 0",
            f"{self._summary._pickled_data._ID} {self._summary._pickled_data._fatherID} 0 0 1 0",
            f"{self._summary._pickled_data._ID} {self._summary._pickled_data._childID} {self._summary._pickled_data._fatherID} {self._summary._pickled_data._motherID} {self._summary._pickled_data._child_sex} 0",
        ]

        self._pedigree = Files(
            path_to_file=self._trio_path / f"{self._summary._pickled_data._ID}.PED",
=======
            f"{self._trio_name} {self._motherID} 0 0 2 0",
            f"{self._trio_name} {self._fatherID} 0 0 1 0",
            f"{self._trio_name} {self._childID} {self._fatherID} {self._motherID} {self._child_sex} 0",
        ]

        self._pedigree = WriteFiles(
            path_to_file=str(self._input_path),
            file=f"{self._trio_name}.PED",
>>>>>>> cce8f5d6
            logger=self.logger,
            logger_msg=self._summary._logger_msg,
            debug_mode=self.args.debug,
            dryrun_mode=self.args.dry_run,
        )
<<<<<<< HEAD
        self._pedigree.check_status()
        if not self._pedigree.file_exists:
            if self.args.dry_run:
                self.logger.info(
                    f"{self._summary._logger_msg}: missing the Trio pedigree file..."
=======
        self._pedigree.check_missing()
        if not self._pedigree.file_exists:
            if self.args.dry_run:
                self.logger.info(
                    f"[DRY_RUN] - {self._summary._logger_msg}: missing the Trio pedigree file..."
>>>>>>> cce8f5d6
                )
            self._pedigree.write_list(pedigree_lines)
        else:
            self.logger.info(
                f"{self._summary._logger_msg}: the Trio pedigree file already exists... SKIPPING AHEAD"
            )

<<<<<<< HEAD
    def convert(
        self, input: Union[str, Path], output: Union[str, Path], vcf_to_bcf: bool = True
    ) -> None:
=======
    def convert(self, input: str, output: str, vcf_to_bcf: bool = True) -> None:
>>>>>>> cce8f5d6
        """
        Speed up merging by converting any vcf inputs that are missing a bcf companion.
        """
        if vcf_to_bcf:
            status = "VCF -> BCF"
            output_type = "b"
            self.logger.info(
<<<<<<< HEAD
                f"{self._summary._logger_msg}: {self._status} 'bcftools convert' to create a BCF | '{output}'",
=======
                f"{self._summary._logger_msg}: using 'bcftools convert' to create a BCF | '{output}'",
>>>>>>> cce8f5d6
            )
        else:
            status = "BCF -> VCF"
            output_type = "z"
            self.logger.info(
<<<<<<< HEAD
                f"{self._summary._logger_msg}: {self._status} 'bcftools convert' to create a VCF | '{output}'",
=======
                f"{self._summary._logger_msg}: using 'bcftools convert' to create a VCF | '{output}'",
>>>>>>> cce8f5d6
            )

        convert_cmd = [
            "bcftools",
            "convert",
            "--output-type",
            output_type,
            "--output",
            str(output),
            str(input),
        ]

        cmd_string = " ".join(convert_cmd)
<<<<<<< HEAD
        self._summary._command_list.append(
            f'echo $(date) "- [INFO]: converting {status} | {Path(output).name}"'
        )
=======
>>>>>>> cce8f5d6
        self._summary._command_list.append(cmd_string)

    def find_input_vcfs(self) -> None:
        """
        Confirm that the Trio's VCF files in the metadata file exist.
        """
        if self._trio_vcf.file_exists:
            self._missing_merge_inputs = False
            self.logger.info(
                f"{self._summary._logger_msg}: the merged Trio VCF already exists... SKIPPING AHEAD"
            )
        else:
            # If we are creating a Family VCF from merging,
            if self._merge_inputs:
                self.logger.info(
                    f"{self._summary._logger_msg}: merging (3) individual files into the Trio VCF | '{self._trio_vcf.file}'"
                )
                # Identify the individual VCFs required that will be merged.
                missing_files = []

                if (
                    self._summary._data_list[self._summary._index]["file_path"]
                    and self._summary._data_list[self._summary._index + 1]["file_path"]
                    and self._summary._data_list[self._summary._index + 2]["file_path"]
                ):
                    # Child ---
                    self._child_vcf = TestFile(
                        self._summary._data_list[self._summary._index]["file_path"],
                        self.logger,
                    )
                    self._child_vcf.check_existing(
                        logger_msg=self._summary._logger_msg, debug_mode=self.args.debug
                    )

                    # Father ---
                    self._father_vcf = TestFile(
                        self._summary._data_list[self._summary._index + 1]["file_path"],
                        self.logger,
                    )
                    self._father_vcf.check_existing(
                        logger_msg=self._summary._logger_msg, debug_mode=self.args.debug
                    )

                    # Mother ---
                    self._mother_vcf = TestFile(
                        self._summary._data_list[self._summary._index + 2]["file_path"],
                        self.logger,
                    )
                    self._mother_vcf.check_existing(
                        logger_msg=self._summary._logger_msg, debug_mode=self.args.debug
                    )

                    if (
                        self._child_vcf.file_exists
                        and self._mother_vcf.file_exists
                        and self._father_vcf.file_exists
                    ):
                        self._vcf_inputs = [
                            self._child_vcf,
                            self._father_vcf,
                            self._mother_vcf,
                        ]
                    else:
                        if not self._child_vcf.file_exists:
                            missing_files.append(self._child_vcf.file)

                        if not self._mother_vcf.file_exists:
                            missing_files.append(self._mother_vcf.file)

                        if not self._father_vcf.file_exists:
                            missing_files.append(self._father_vcf.file)

                    if missing_files:
                        self._missing_merge_inputs = True
                        self.logger.warning(
                            f"{self._summary._logger_msg}: missing the following [REQUIRED] input files |"
                        )
                        for i, f in enumerate(missing_files):
                            print(f"\t({i+1}) '{f}'")

                        # NOTE: Errors are handled in process_sample()
                    else:
                        self._missing_merge_inputs = False

            # Determine if we need to convert the existing Family BCF to a VCF...
            else:
                self._missing_merge_inputs = False
                self.logger.info(
                    f"{self._summary._logger_msg}: missing the Trio VCF..."
                )
                self.convert(
                    input=self._trio_bcf.file,
                    output=self._trio_vcf.file,
                    vcf_to_bcf=False,
                )

    def find_renaming_file(self, sample_name: str) -> None:
        """
        Create a text output file to add a unique sampleID to a vcf, if it doesn't exist.
        """
        _lines = [f"{sample_name}"]

        renaming_file = Files(
            path_to_file=self._trio_path / f"{sample_name}.rename",
            logger=self.logger,
            logger_msg=self._summary._logger_msg,
            debug_mode=self.args.debug,
            dryrun_mode=self.args.dry_run,
        )
        renaming_file.check_status()
        if not renaming_file._file_exists:
            if self.args.dry_run:
                self.logger.info(
<<<<<<< HEAD
                    f"{self._summary._logger_msg}: missing the  'bcftools reheader' input file | '{renaming_file.file_name}'"
=======
                    f"[DRY_RUN] - {self._summary._logger_msg}: missing the  'bcftools reheader' input file | '{sample_name}.rename'"
>>>>>>> cce8f5d6
                )
            renaming_file.write_list(_lines)
        else:
            self.logger.info(
                f"{self._summary._logger_msg}: the 'bcftools reheader' file already exists... SKIPPING AHEAD"
            )

    def rename(self, input: str, sampleID: str) -> str:
        """
        Add unique sampleIDs to GIAB vcf files.
        Returns the new file name, if reheader is being used.
        Otherwise, returnts the old file name.
        """
<<<<<<< HEAD
        # Requiring re-naming to work correctly!
=======
        # requiring re-naming to work correctly!
>>>>>>> cce8f5d6
        giab_samples = {
            "NA24385": "HG002",
            "NA24149": "HG003",
            "NA24143": "HG004",
            "NA24631": "HG005",
            "NA24694": "HG006",
            "NA24695": "HG007",
        }

        if sampleID not in giab_samples.keys():
            return input

        if (
            giab_samples[sampleID] not in self._clean_filename.name
            and sampleID not in self._clean_filename.name
        ):
            self.logger.error(
                f"{self._summary._logger_msg}: unable to find '{giab_samples[sampleID]}' or '{sampleID}' in '{self._clean_filename.name}'"
            )
            self.logger.error(
                f"{self._summary._logger_msg}: re-naming error\nExiting..."
            )
            exit(1)

<<<<<<< HEAD
        if "giab" in self._summary._pickled_data._caller.lower():
=======
        if "giab" in self._summary._caller.lower():
>>>>>>> cce8f5d6
            self.logger.info(
                f"{self._summary._logger_msg}: sample name will be updated | '{sampleID}'"
            )
            self.find_renaming_file(sample_name=sampleID)
            input_path = Path(input)
            stem = input_path.stem
            suffix = Path(stem).suffix
            output = f"{self._clean_filename}.renamed{suffix}.gz"
            new_vcf = TestFile(output, self.logger)
            new_vcf.check_existing(
                logger_msg=self._summary._logger_msg, debug_mode=self.args.debug
            )
            reheader_cmd = [
                "bcftools",
                "reheader",
                "--samples",
<<<<<<< HEAD
                f"{self._trio_path}/{sampleID}.rename",
=======
                f"{self._input_path}/{sampleID}.rename",
>>>>>>> cce8f5d6
                "--output",
                output,
                input,
            ]

            if not new_vcf.file_exists:
                cmd_string = " ".join(reheader_cmd)
<<<<<<< HEAD
                self._summary._command_list.append(
                    f'echo $(date)" - [INFO]: updating sample name | {sampleID}={giab_samples[sampleID]}"'
                )
                self._summary._command_list.append(cmd_string)
            return output
        else:
            return input

    def find_indexed_inputs(self, input: Union[None, str] = None) -> None:
        """
        Find any existing CSI files for the Trio, or create them.
        """
        if input is None:
            output = f"{self._clean_filename}.bcf.gz.csi"
        else:
=======
                self._summary._command_list.append(cmd_string)
            return output
        else:
            return input

    def find_indexed_inputs(self, input: Union[None, str] = None) -> None:
        """
        Find any existing CSI files for the Trio, or create them.
        """
        if input is None:
            output = f"{self._clean_filename}.bcf.gz.csi"
        else:
>>>>>>> cce8f5d6
            output = f"{input}.csi"

        _bcf_index = TestFile(file=output, logger=self.logger)
        _bcf_index.check_existing(
            logger_msg=self._summary._logger_msg, debug_mode=self.args.debug
        )
        if not _bcf_index.file_exists:
            output_path = Path(output)
            input_path = Path(output_path.parent)
            input_name = output_path.stem
            self.logger.info(
<<<<<<< HEAD
                f"{self._summary._logger_msg}: {self._status} 'bcftools index' to create .CSI index file | '{input_path}/{input_name}.csi'",
=======
                f"{self._summary._logger_msg}: using 'bcftools index' to create .CSI index file | '{input_path}/{input_name}.csi'",
>>>>>>> cce8f5d6
            )

            index_cmd = [
                "bcftools",
                "index",
                f"{input_path}/{input_name}",
            ]
            cmd_string = " ".join(index_cmd)
<<<<<<< HEAD
            self._summary._command_list.append(
                f'echo $(date)" - [INFO]: creating index | {input_name}.csi"'
            )
=======
>>>>>>> cce8f5d6
            self._summary._command_list.append(cmd_string)

    def find_input_bcfs(
        self, vcf_path: Union[Path, None] = None, index: Union[int, None] = None
    ) -> None:
        """
        Find any existing BCF files for the Trio, or create them.
        """
        # If a Family BCF is missing,
        if vcf_path is not None and index is not None and self._merge_inputs:
            # Determine if indvidual BCF files exist
            self._clean_filename = remove_suffixes(vcf_path)
            _bcf = TestFile(file=f"{self._clean_filename}.bcf.gz", logger=self.logger)
            _bcf.check_existing(
                logger_msg=self._summary._logger_msg, debug_mode=self.args.debug
            )

            if not _bcf.file_exists:
                self.convert(input=str(vcf_path), output=_bcf.file, vcf_to_bcf=True)
            else:
                self.logger.info(
<<<<<<< HEAD
                    f"{self._summary._logger_msg}: individual BCF '{_bcf.path}' already exists... SKIPPING AHEAD"
=======
                    f"{self._summary._logger_msg}: individual BCF '{_bcf.file}' already exists... SKIPPING AHEAD"
>>>>>>> cce8f5d6
                )

            if index == 0:
                bcf_renamed = self.rename(
                    input=_bcf.file, sampleID=self._summary._pickled_data._childID
                )
                if bcf_renamed != _bcf.file:
                    _bcf = TestFile(file=bcf_renamed, logger=self.logger)
                    _bcf.check_existing(
                        logger_msg=self._summary._logger_msg, debug_mode=self.args.debug
                    )
                self.find_indexed_inputs(input=_bcf.file)
                self._child_bcf = _bcf
            elif index == 1:
                bcf_renamed = self.rename(
                    input=_bcf.file, sampleID=self._summary._pickled_data._fatherID
                )
                if bcf_renamed != _bcf.file:
                    _bcf = TestFile(file=bcf_renamed, logger=self.logger)
                    _bcf.check_existing(
                        logger_msg=self._summary._logger_msg, debug_mode=self.args.debug
                    )
                self.find_indexed_inputs(input=_bcf.file)
                self._father_bcf = _bcf
            elif index == 2:
                bcf_renamed = self.rename(
                    input=_bcf.file, sampleID=self._summary._pickled_data._motherID
                )
                if bcf_renamed != _bcf.file:
                    _bcf = TestFile(file=bcf_renamed, logger=self.logger)
                    _bcf.check_existing(
                        logger_msg=self._summary._logger_msg, debug_mode=self.args.debug
                    )
                self.find_indexed_inputs(input=_bcf.file)
                self._mother_bcf = _bcf

        # Confirm a Family BCF File already exists...
        else:
            self._trio_bcf = TestFile(
                f"{self._trio_path}/{self._input_filename}",
                self.logger,
            )
            self._trio_bcf.check_existing(
                logger_msg=self._summary._logger_msg, debug_mode=self.args.debug
            )

            if self._trio_bcf.file_exists:
                self.logger.info(
                    f"{self._summary._logger_msg}: the Trio BCF already exists... SKIPPING AHEAD"
                )
                self._merge_inputs = False
            else:
                self.logger.info(
                    f"{self._summary._logger_msg}: missing the Trio BCF | '{self._trio_bcf.file}'"
                )
                self._merge_inputs = True

    def merge_trio_bcfs(self) -> None:
        """
        Use BCFtools to combine the child:father:mother bcfs into a TRIO.VCF.GZ file for RTG-tools.
        
        Not using GLNexus because it adds yet another docker container, and also a 'CaptureBED' file?
        """
        if not self._trio_vcf.file_exists:
            self.logger.info(
<<<<<<< HEAD
                f"{self._summary._logger_msg}: {self._status} 'bcftools merge' to combine (3) BCFs into a Family VCF | '{self._trio_vcf.file}'",
=======
                f"{self._summary._logger_msg}: using 'bcftools merge' to combine (3) BCFs into a Family VCF | '{self._trio_vcf.file}'",
>>>>>>> cce8f5d6
            )
            merge_cmd = [
                "bcftools",
                "merge",
                "--output-type",
                "z",
                "--output",
                self._trio_vcf.file,
                self._child_bcf.file,
                self._father_bcf.file,
                self._mother_bcf.file,
            ]

            if self._regions_file.file_exists:
                merge_cmd.extend(["--regions-file", self._regions_file.file])
                self.logger.info(
<<<<<<< HEAD
                    f"{self._summary._logger_msg}: {self._status} 'bcftools merge' to restrict the Family VCF to the autosomes and X chromosome only | '{self._regions_file.file}'"
                )

            cmd_string = " ".join(merge_cmd)
            self._summary._command_list.append(
                f'echo $(date)" - [INFO]: merging individual VCFs into Family VCF | {self._trio_vcf.path.name}"'
            )
=======
                    f"{self._summary._logger_msg}: using 'bcftools merge' to restrict the Family VCF to the autosomes and X chromosome only | '{self._regions_file.file}'"
                )

            cmd_string = " ".join(merge_cmd)
>>>>>>> cce8f5d6
            self._summary._command_list.append(cmd_string)
            self.find_indexed_inputs(input=self._trio_vcf.file)

    def run_mendelian_errors(self, pass_only: bool = True) -> Union[List[str], None]:
        """
        Use the family VCF file to calculate the number of violations to Mendelian inheritance.
        
        Per the manual: 'By default, only VCF records with the FILTER field set to PASS or missing are processed. 
                        All variant records can be examined by specifying the --all-records parameter.'
        """
<<<<<<< HEAD
=======

>>>>>>> cce8f5d6
        mendelian_cmd = [
            "rtg",
            "mendelian",
            "--input",
            self._trio_vcf.file,
            "--output",
            self._mie_vcf.path_str,
            "--template",
            str(self._rtg_tools_path),
            "--pedigree",
            self._pedigree.path_str,
        ]

        if not pass_only:
            mendelian_cmd.append("--all-records")

        if self._alter_min_concordance:
            mendelian_cmd.append(f"--min-concordance={self.args.threshold}")

<<<<<<< HEAD
        # Save command line output to a separate file
        _mie_output = self._log_dir / f"mie-{self._summary._pickled_data._ID}.log"
        mendelian_cmd.append(f"> {str(_mie_output)}")

        self.logger.info(
            f"{self._summary._logger_msg}: {self._status} 'rtg mendelian' to calculate mendelian errors within | '{self._trio_vcf.path.name}'",
        )
        cmd_string = " ".join(mendelian_cmd)
        self._summary._command_list.append(
            f"echo $(date)\" - [INFO]: calculating mendelian errors with 'rtg-tools' | {self._trio_vcf.path.name}\""
        )
=======
        self.logger.info(
            f"{self._summary._logger_msg}: using 'rtg mendelian' to calculate mendelian errors within | '{self._trio_vcf.file}'",
        )
        cmd_string = " ".join(mendelian_cmd)
>>>>>>> cce8f5d6
        self._summary._command_list.append(cmd_string)

    def handle_mie_data(self, input: Union[list, TextIO]) -> None:
        """
        Parse out summary info from the string output.
        """
<<<<<<< HEAD
        variants_analyzed = None
        num_errors = None
        numerator = None
        denominator = None
        results_dict = {}

        if self.args.debug:
            self.logger.debug(
                f"{self._summary._logger_msg}: reading in a file | '{self._mie_metrics.file_path}'",
            )

        for row in input:
            if "violation of Mendelian constraints" in row:
                MIE = row.strip()
                MIE_parts = MIE.split(" ")[0].split("/")
                num_errors = int(MIE_parts[0])
                variants_analyzed = int(MIE_parts[1])

            if "concordance" in row.lower() and "incorrect pedigree" not in row.lower():
                self._concordance_msg = row.strip()
                concordance_parts = self._concordance_msg.split(" ")
                trio_concordance_messy = concordance_parts[-1]
                self._trio_concordance_clean = float(
                    sub(r"[()%]", "", trio_concordance_messy)
                )

                # Sanity check
                trio_con_parts = concordance_parts[8].split("/")
                denominator = int(trio_con_parts[1])
                if denominator == 0:
                    self.logger.info(
                        f"{self._summary._logger_msg}: unable to calculate Trio Concordance, error occurred during 'rtg-mendelian'\nExiting..."
                    )
                    exit(1)
                match = self._summary._pickled_data._digits_only.search(
                    trio_con_parts[0]
                )
                if match:
                    numerator = int(match.group())
                    trio_con = round(numerator / denominator * 100, ndigits=2)
                    if self._trio_concordance_clean == trio_con:
                        results_dict["trio_concordance"] = f"{trio_con:.2f}%"
                        if trio_con >= self.args.threshold:
                            self.logger.info(
                                f"{self._summary._logger_msg}: Trio Concordance ({self._trio_concordance_clean}%) meets Threshold ({self.args.threshold:.2f}%)"
                            )
                    else:
                        self.logger.error(
                            f"{self._summary._logger_msg}: trio concordance math error | expected: {self._trio_concordance_clean}%, but got {trio_con}\nExiting..."
                        )
                        exit(1)

            elif "incorrect pedigree" in row.lower():
                self.logger.warning(
                    f"{self._summary._logger_msg}: {self._concordance_msg}"
                )
                self.logger.warning(
                    f"{self._summary._logger_msg}: Trio Concordance ({self._trio_concordance_clean}%) does not meet Threshold ({self.args.threshold:.2f}%)"
=======
        # initialize a SBATCH Object
        self.job_name = f"mie-{self._trio_name}-{self._summary._caller}"
        self.itr.job_dir = Path(self._trio_vcf.file).parent / "jobs"
        self.itr.log_dir = Path(self._trio_vcf.file).parent / "logs"
        if self.args.dry_run:
            self.logger.info(
                f"[DRY_RUN] - [{self._summary._phase}]: JOB DIR | '{self.itr.job_dir}'"
            )
            self.logger.info(
                f"[DRY_RUN] - [{self._summary._phase}]: LOG DIR | '{self.itr.log_dir}'"
            )

        slurm_job = SBATCH(
            self.itr,
            self.job_name,
            self._summary._caller,
            None,
            self._summary._logger_msg,
        )

        if slurm_job.check_sbatch_file():
            if self.overwrite:
                self.itr.logger.info(
                    f"{self._summary._logger_msg}: --overwrite=True, re-writing the existing SLURM job now..."
                )
            else:
                self.itr.logger.info(
                    f"{self._summary._logger_msg}: SLURM job file already exists... SKIPPING AHEAD"
                )
                self._num_skipped += 1
                return
        else:
            if self.itr.debug_mode:
                self.itr.logger.debug(
                    f"{self._summary._logger_msg}: creating file job now... "
>>>>>>> cce8f5d6
                )
                continue

<<<<<<< HEAD
        if variants_analyzed is not None and num_errors is not None:
            results_dict["variants_analyzed"] = str(variants_analyzed)
            results_dict["num_mendelian_errors"] = str(num_errors)
            results_dict["mendelian_error_rate"] = (
                f"{num_errors/variants_analyzed * 100:.2f}%"
            )

        _mie_metrics = [results_dict]
        # Merge the user-provided metadata with sample_stats
        self._summary._pickled_data.add_metadata(messy_metrics=_mie_metrics)

        # Save the merged data in a dict of dicts with _num_processed as the index
        self._num_processed += 1
        self._summary._vcf_file = self._trio_vcf
        self._summary._pickled_data.output_file.logger_msg = self._summary._logger_msg
        self._summary._pickled_data.write_output(
            unique_records_only=True, data_type="mie"
=======
        slurm_job.create_slurm_job(
            None,
            command_list=self._summary._command_list,
            overwrite=self.overwrite,
            **self._slurm_resources[self._summary._phase],
>>>>>>> cce8f5d6
        )

    def process_trio(
        self, itr: Union[int, None] = None, row_data: Union[Dict[str, str], None] = None
    ) -> None:
        """
        add a description!
        """
        if self._summary._command_list:
            self._summary._command_list.clear()

<<<<<<< HEAD
        if itr is not None:
            self._summary._index = itr
=======
        # submits the job to queue
        submit_slurm_job = SubmitSBATCH(
            self.itr.job_dir,
            f"{self.job_name}.sh",
            "None",
            self.logger,
            self._summary._logger_msg,
        )

        submit_slurm_job.build_command(
            prior_job_number=self.itr.current_genome_dependencies
        )
        submit_slurm_job.display_command(
            current_job=(self._num_submitted + 1),
            total_jobs=int(self._total_lines / 3),
            display_mode=self.itr.dryrun_mode,
            debug_mode=self.itr.debug_mode,
        )
>>>>>>> cce8f5d6

        if row_data is not None:
            self._summary._data = row_data
        else:
<<<<<<< HEAD
            self._summary._data = self._summary._pickled_data.sample_metadata
        
        if self._summary._pickled_data._total_samples < 3:
            self.logger.info(
                f"{self._summary._logger_msg}: not a trio... SKIPPING AHEAD"
            )
            return

        if self._summary._pickled_data._missing_merged_vcf:
            self._merge_inputs = True
        else:
            self._merge_inputs = False

        if self._summary._pickled_data._missing_pedigree_data:
            self.logger.info(
                f"{self._summary._logger_msg}: missing pedigree... SKIPPING AHEAD"
            )
            return
        else:
            if not self._summary._pickled_data._contains_valid_trio:
                return

            self.logger.info(
                f"{self._summary._logger_msg}: ========== INDEX: {self._summary._index} | {self._summary._pickled_data._ID} = CHILD: {self._summary._pickled_data._childID} | MOTHER: {self._summary._pickled_data._motherID} | FATHER: {self._summary._pickled_data._fatherID} =========="
            )

            self.find_merged_file()
            self.itr = Iteration(
                current_trio_num=self._summary._pickled_data._trio_num,
                logger=self.logger,
                args=self.args,
            )
            self.find_mie_outputs()

            if "all" in self.args and self.args.all:
                self.find_mie_outputs(pass_only=False)

            if self._existing_metrics_log_file:
                if self._mie_metrics.file_exists:
                    with open(self._mie_metrics.path_str, "r") as data:
                        self.handle_mie_data(input=data)
            else:
                self.find_pedigree_file()
                self.find_input_vcfs()

                if self._missing_merge_inputs:
                    self.logger.warning(
                        f"{self._summary._logger_msg}: input files must exist before a SLURM job can be submitted... SKIPPING AHEAD"
                    )
                    self._num_skipped += 1
                    return
                else:
                    if self._merge_inputs and not self._trio_vcf.file_exists:
                        for index, indv in enumerate(self._vcf_inputs):
                            self.find_input_bcfs(vcf_path=indv.path, index=index)

                        self.merge_trio_bcfs()

                    self.run_mendelian_errors()
                    if "all" in self.args and self.args.all:
                        self.run_mendelian_errors(pass_only=False)

    def process_multiple_samples(self) -> None:
        """
        Iterate through multiple VCF files
        """
        if self.args.debug:
            itr_list = self._summary._data_list[:4]
            self._summary._data_list = itr_list
        else:
            itr_list = self._summary._data_list

        _total_lines = len(itr_list)

        _counter = 0
        for i, item in enumerate(itr_list):
            self._summary._index = i
            _stop = self._summary._index + 3

            # Handle last item in metadata
            if i == (len(itr_list) - 1):
                self._summary._data = self._summary._data_list[self._summary._index]
            # Handle second-to-last item in metadata
            elif _stop > len(itr_list):
                self._summary._data = self._summary._data_list[
                    self._summary._index : -1
                ]
            else:
                self._summary._data = self._summary._data_list[
                    self._summary._index : _stop
                ]

            self._summary.check_sample()
            
            _counter += int(self._summary._pickled_data._contains_valid_trio)
            
            # print("COUNTER:", _counter)

            if self._summary._pickled_data._trio_num is not None:
                _trio_name = f"Trio{self._summary._pickled_data._trio_num}"

            if _counter == 1:
                self.process_trio(itr=i, row_data=item)
                self._job_name = _trio_name

                # Add bcftools +smpl-stats after preparing the TrioVCF
                self._summary.process_sample(pkl_suffix=_trio_name, store_data=True)
                _counter += 1
            else:
                # Add bcftools +smpl-stats for parent samples within a trio
                self._summary.process_sample(pkl_suffix=_trio_name, store_data=True)
                _counter += 1

            
            # Submit to SLURM after all 3 samples processed
            if _counter == 4:
                _counter = 0

                if (
                    self._existing_metrics_log_file
                    and not self.args.overwrite
                    and self._summary._check_stats._output.file_exists
                ):  
                    self._num_skipped += 1
                    self._summary._job_nums.append(None)
                    continue
                else:
                    if len(self._summary._command_list) < 1:
                        self._num_skipped += 1
                        self._summary._job_nums.append(None)
                        continue
                    
                    if self._existing_metrics_log_file and self._summary._check_stats._output.file_exists and self.args.overwrite:
                        self.logger.info(
                            f"{self._summary._logger_msg}: --overwrite=True; re-submitting SLURM job"
                        )

                    self._summary._slurm_job = self._summary.make_job(
                        job_name=f"post_process.{self._job_name}"
                    )
                    self._summary.submit_job(
                        index=int(self._summary._index / 3), total=int(_total_lines / 3)
                    )
                    self._summary._command_list.clear()
                    self._num_submitted += 1
            elif _counter == 0:
                # Add bcftools +smpl-stats for individual samples
                self._summary.process_sample(store_data=True)
                self._summary._slurm_job = self._summary.make_job(
                    job_name=f"post_process.{self._summary._pickled_data._ID}"
                )
                self._summary.submit_job(index=self._summary._index, total=_total_lines)
                self._summary._command_list.clear()
                self._num_submitted += 1
            else:
                # Don't submit jobs while iterating through a trio
                continue
            print("-------------------------------------------------")
            if self.args.dry_run:
                self.logger.info(f"{self._summary._logger_msg}: pausing for manual review. Press (c) to continue to the next trio.")
                breakpoint()
            
        self._summary.check_submission()

    def run(self) -> None:
        """
        Combine all the steps into a single command.
        """
        self._summary.load_variables()
        self.set_threshold()
        self.find_default_region_file()
        self.find_reference_SDF()
        self.process_multiple_samples()

=======
            submit_slurm_job.get_status(debug_mode=self.itr.debug_mode)

            if submit_slurm_job.status == 0:
                self._num_submitted += 1
                self._job_nums.append(submit_slurm_job.job_number)
            else:
                self.logger.error(
                    f"{self._summary._logger_msg}: unable to submit SLURM job",
                )
                self._job_nums.append(None)

    # def check_submission(self) -> None:
    #     """
    #     Check if the SLURM job file was submitted to the SLURM queue successfully
    #     """
    #     if self._num_processed != 0 and self._num_skipped != 0:
    #         completed = self._num_processed + self._num_skipped
    #     elif self._num_processed != 0:
    #         completed = self._num_processed
    #     else:
    #         completed = self._num_skipped

    #     self._summary._logger_msg = f"[{self._summary._phase}]"
    #     # look at job number list to see if all items are 'None'
    #     _results = check_if_all_same(self._job_nums, None)
    #     if _results is False:
    #         self.logger.info(
    #             f"{self._summary._logger_msg}: submitted {self._num_submitted}-of-{int(self._total_lines/3)} jobs"
    #         )
    #         if self.args.dry_run:
    #             print(
    #                 f"============ [DRY RUN] - {self._summary._logger_msg} Job Numbers - {self._job_nums} ============"
    #             )
    #         else:
    #             print(
    #                 f"============ {self._summary._logger_msg} Job Numbers - {self._job_nums} ============"
    #             )
    #     elif completed == int(self._total_lines / 3):
    #         self.logger.info(
    #             f"{self._summary._logger_msg}: no SLURM jobs were submitted... SKIPPING AHEAD"
    #         )
    #     elif self.itr.debug_mode and completed == self._itr:
    #         self.logger.debug(
    #             f"{self._summary._logger_msg}: no SLURM jobs were submitted... SKIPPING AHEAD"
    #         )
    #     else:
    #         self.logger.warning(
    #             f"{self._summary._logger_msg}: expected SLURM jobs to be submitted, but they were not",
    #         )
    #         self.logger.warning(
    #             f"{self._summary._logger_msg}: fatal error encountered, unable to proceed further with pipeline.\nExiting... ",
    #         )
    #         exit(1)

    #     self.logger.info(
    #         f"[{self._summary._phase}]: processed {completed}-of-{int(self._total_lines/3)} Trios from '{str(self._summary._metadata_input)}'"
    #     )

    # def handle_mie_data(self, input: Union[list, TextIO]) -> None:
    #     """
    #     Parse out summary info from the string output.
    #     """
    #     variants_analyzed = None
    #     num_errors = None
    #     numerator = None
    #     denominator = None
    #     results_dict = {}

    #     if self.args.debug:
    #         self.logger.debug(
    #             f"{self._summary._logger_msg}: reading in a file | '{self._mie_metrics.file_path}'",
    #         )

    #     for row in input:
    #         if "violation of Mendelian constraints" in row:
    #             MIE = row.strip()
    #             MIE_parts = MIE.split(" ")[0].split("/")
    #             num_errors = int(MIE_parts[0])
    #             variants_analyzed = int(MIE_parts[1])

    #         if "concordance" in row.lower() and "incorrect pedigree" not in row.lower():
    #             self._concordance_msg = row.strip()
    #             concordance_parts = self._concordance_msg.split(" ")
    #             trio_concordance_messy = concordance_parts[-1]
    #             self._trio_concordance_clean = float(
    #                 sub(r"[()%]", "", trio_concordance_messy)
    #             )

    #             # sanity check
    #             trio_con_parts = concordance_parts[8].split("/")
    #             denominator = int(trio_con_parts[1])
    #             match = self._summary._digits_only.search(trio_con_parts[0])
    #             if match:
    #                 numerator = int(match.group())
    #                 trio_con = round(numerator / denominator * 100, ndigits=2)
    #                 if self._trio_concordance_clean == trio_con:
    #                     results_dict["trio_concordance"] = f"{trio_con:.2f}%"
    #                     if trio_con >= self.args.threshold and self.args.dry_run:
    #                         self.logger.info(
    #                             f"[DRY_RUN] - {self._summary._logger_msg}: Trio Concordance ({self._trio_concordance_clean}%) meets Threshold ({self.args.threshold:.2f}%)"
    #                         )
    #                 else:
    #                     self.logger.error(
    #                         f"{self._summary._logger_msg}: trio concordance math error | expected: {self._trio_concordance_clean}%, but got {trio_con}\nExiting..."
    #                     )
    #                     exit(1)

    #         elif "incorrect pedigree" in row.lower():
    #             self.logger.warning(
    #                 f"{self._summary._logger_msg}: {self._concordance_msg}"
    #             )
    #             self.logger.warning(
    #                 f"{self._summary._logger_msg}: Trio Concordance ({self._trio_concordance_clean}%) does not meet Threshold ({self.args.threshold:.2f}%)"
    #             )
    #             continue

    #     if variants_analyzed is not None and num_errors is not None:
    #         results_dict["variants_analyzed"] = str(variants_analyzed)
    #         results_dict["num_mendelian_errors"] = str(num_errors)
    #         results_dict["mendelian_error_rate"] = (
    #             f"{num_errors/variants_analyzed * 100:.2f}%"
    #         )

    #     # merge the user-provided metadata with sample_stats
    #     self._summary._sample_stats = {
    #         **self._summary._pickled_data.sample_metadata,
    #         **results_dict,
    #     }

    #     # save the merged data in a dict of dicts with _num_processed as the index
    #     self._num_processed += 1
    #     self._summary._output_lines[self._num_processed] = self._summary._sample_stats

    #     if self.args.dry_run:
    #         if self._index < 1:
    #             self.logger.info(
    #                 f"[DRY RUN] - {self._summary._logger_msg}: pretending to add header + row to a CSV | '{self.args.outpath}'"
    #             )
    #             print("---------------------------------------------")
    #             print(",".join(self._summary._sample_stats.keys()))
    #         else:
    #             self.logger.info(
    #                 f"[DRY RUN] - {self._summary._logger_msg}: pretending to add a row to a CSV | '{self.args.outpath}'"
    #             )
    #     self._summary._vcf_file = self._trio_vcf
    #     self._summary.write_output(unique_records_only=True)

    def process_sample(self, itr: int, row_data: Dict[str, str]) -> None:
        """ """
        if self._summary._command_list:
            self._summary._command_list.clear()

        self._summary._index = itr
        self._summary._data = row_data
        self._summary._get_sample_stats = False

        found_trio_vcf = self._summary.find_trio_vcf()

        if found_trio_vcf:
            self._merge_inputs = False
        else:
            self._merge_inputs = True

        if self._summary._missing_pedigree_data:
            print("SKIPPING DUE TO LACK OF PEDIGREE")
            return
        else:
            valid_trio = self.define_trio()
            if not valid_trio:
                return

            self.find_input_file()
            self.find_trio_num(self._trio_name)

            self.logger.info(
                f"{self._summary._logger_msg}: ========== INDEX: {self._summary._index} | CHILD: {self._childID} | FATHER: {self._fatherID} | MOTHER: {self._motherID} =========="
            )

            self.itr = Iteration(
                current_trio_num=self._trio_num,
                logger=self.logger,
                args=self.args,
            )

            self.find_mie_outputs()

            if self.args.all:
                self.find_mie_outputs(pass_only=False)

            if self._existing_metrics_log_file:
                if self._mie_metrics._file_exists:
                    with open(self._mie_metrics.file_path, "r") as data:
                        self.handle_mie_data(input=data)
            else:
                if self.args.debug:
                    self.logger.debug(
                        f"[{self._summary._phase}]: SUFFIX | '{self._filetype}'"
                    )

                self.find_pedigree_file()

                if self._filetype == ".bcf":
                    self.find_input_bcfs()

                self.find_input_vcfs()

                if self._missing_merge_inputs:
                    self.logger.warning(
                        f"{self._summary._logger_msg}: input files must exist before a SLURM job can be submitted... SKIPPING AHEAD"
                    )
                    self._num_skipped += 1
                    return
                else:
                    if self._merge_inputs and not self._trio_vcf.file_exists:
                        for index, indv in enumerate(self._vcf_inputs):
                            self.find_input_bcfs(vcf_path=indv.path, index=index)

                        self.merge_trio_bcfs()

                    self.run_mendelian_errors()
                    if self.args.all:
                        self.run_mendelian_errors(pass_only=False)

                    # self.submit_job()

    def process_multiple_samples(self) -> None:
        """
        Iterate through multiple VCF files
        """
        itr = 0
        if self.args.debug:
            itr_list = self._summary._data_list[:4]
        else:
            itr_list = self._summary._data_list

        self._total_lines = len(itr_list)

        for i, item in enumerate(itr_list):
            # Do an initial search to identify trio inputs
            self._summary._get_sample_stats = False
            self._summary._index = i
            _stop = self._summary._index + 3
            self._summary._data = self._summary._data_list[self._summary._index:_stop]

            self._summary.process_sample()
            print("TOTAL SAMPLES:", self._summary._pickled_data._total_samples)
            breakpoint()

            self.process_sample(itr=i, row_data=item)
            print("STOPPING NOW!")
            breakpoint()

        if self._num_submitted == 0:
            completed = f"skipped {self._num_skipped}"
        else:
            completed = f"submitted {self._num_submitted}"

        if (self._num_submitted % 5) == 0:
            self.logger.info(
                f"[{self._summary._phase}]: {completed}-of-{self._total_lines} jobs"
            )

            itr += 1
            self._itr = itr

            if self.args.dry_run:
                print(f"[ITR{itr}] ==================================")

        if self.args.debug:
            self.logger.debug(
                f"[{self._summary._phase}]: MIE SUBMITTED = {self._num_submitted}"
            )
            self.logger.debug(
                f"[{self._summary._phase}]: MIE SKIPPED = {self._num_skipped}"
            )
            self.logger.debug(
                f"[{self._summary._phase}]: MIE PROCESSED = {self._num_processed}"
            )
            self.logger.debug(
                f"[{self._summary._phase}]: STATS SUBMITTED = {self._summary._num_submitted}"
            )
            self.logger.debug(
                f"[{self._summary._phase}]: STATS SKIPPED = {self._summary._num_skipped}"
            )
            self.logger.debug(
                f"[{self._summary._phase}]: STATS PROCESSED = {self._summary._num_processed}"
            )
            self.logger.debug(
                f"[{self._summary._phase}]: MIE TOTAL = {self._total_lines}"
            )

        self.check_submission()

    def run(self) -> None:
        """
        Combine all the steps into a single command.
        """
        self._summary.load_variables()
        self._summary.load_metadata()

        # if self.args.post_process:
        # self.process_sample()
        # else:
        self.set_threshold()
        self.find_default_region_file()
        self.find_reference_SDF()
        self.process_multiple_samples()

>>>>>>> cce8f5d6

def __init__() -> None:
    from helpers.utils import get_logger
    from helpers.wrapper import Wrapper, timestamp

    # Collect command line arguments
    args = collect_args(use_mie=True)

    # Collect start time
    Wrapper(__file__, "start").wrap_script(timestamp())

    # Create error log
    current_file = p.basename(__file__)
    module_name = p.splitext(current_file)[0]
    logger = get_logger(module_name)

    try:
        # Check command line args
        check_args(args, logger, use_mie=True)
        MIE(args, logger).run()
    except AssertionError as E:
        logger.error(E)

    Wrapper(__file__, "end").wrap_script(timestamp())


# Execute functions created
if __name__ == "__main__":
    __init__()<|MERGE_RESOLUTION|>--- conflicted
+++ resolved
@@ -28,19 +28,11 @@
 path.append(module_path)
 
 from _args import check_args, collect_args
-<<<<<<< HEAD
 from helpers.files import TestFile, Files
-=======
-from helpers.files import TestFile, WriteFiles
->>>>>>> cce8f5d6
 from helpers.iteration import Iteration
 from helpers.outputs import check_if_output_exists
 from model_training.slurm.suffix import remove_suffixes
-<<<<<<< HEAD
 from summarize.summary import Summary
-=======
-from stats import Summary
->>>>>>> cce8f5d6
 
 
 @dataclass
@@ -56,13 +48,8 @@
     # Optional values
     run_iteractively: bool = False
 
-<<<<<<< HEAD
     # Internal, imutable values
     # _job_nums: List = field(default_factory=list, repr=False, init=False)
-=======
-    # internal, imutable values
-    _job_nums: List = field(default_factory=list, repr=False, init=False)
->>>>>>> cce8f5d6
     _num_processed: int = field(default=0, init=False, repr=False)
     _num_skipped: int = field(default=0, init=False, repr=False)
     _num_submitted: int = field(default=0, init=False, repr=False)
@@ -70,19 +57,12 @@
 
     def __post_init__(self) -> None:
         self._summary = Summary(self.args, self.logger)
-<<<<<<< HEAD
         self._summary._phase = "mie"
 
         if self.args.dry_run:
             self._status = "pretending to use"
         else:
             self._status = "using"
-=======
-        self._summary._phase = "summary"
-        # if self.args.post_process is False:
-        with open(str(self.args.resource_config), mode="r") as file:
-            self._slurm_resources = load(file)
->>>>>>> cce8f5d6
 
     def set_threshold(self) -> None:
         if self.args.threshold != 99.0:
@@ -98,20 +78,12 @@
         self._regions_file.check_existing()
         if self._regions_file.file_exists:
             self.logger.info(
-<<<<<<< HEAD
                 f"{self._summary._logger_msg}: MIE metrics will be constrained by the default region file | '{self._regions_file.file}'"
-=======
-                f"[{self._summary._phase}]: MIE metrics will be constrained by the default region file | '{self._regions_file.file}'"
->>>>>>> cce8f5d6
             )
             return
         else:
             self.logger.error(
-<<<<<<< HEAD
                 f"{self._summary._logger_msg}: missing a valid regions file | '{self._regions_file.file}'\nExiting..."
-=======
-                f"[{self._summary._phase}]: missing a valid regions file | '{self._regions_file.file}'\nExiting..."
->>>>>>> cce8f5d6
             )
             exit(1)
 
@@ -133,11 +105,7 @@
         _sdf_summary_file.check_existing()
 
         if not _sdf_summary_file.file_exists:
-<<<<<<< HEAD
             # When run interactively as a sub-process, don't include conda
-=======
-            # when run interactively as a sub-process, don't include conda
->>>>>>> cce8f5d6
             rtg_format_cmd = [
                 "rtg",
                 "format",
@@ -153,7 +121,6 @@
                 )
                 if result.returncode != 0:
                     self.logger.error(
-<<<<<<< HEAD
                         f"{self._summary._logger_msg}: command used | '{command_str}'"
                     )
                     self.logger.error(f"{self._summary._logger_msg}: {result.stdout}")
@@ -165,34 +132,14 @@
                 self.logger.error(f"{self._summary._logger_msg}: {e}")
                 self.logger.error(
                     f"{self._summary._logger_msg}: unable to format the .FASTA into SDF required by rtg tools.\nExiting..."
-=======
-                        f"[{self._summary._phase}]: command used | '{command_str}'"
-                    )
-                    self.logger.error(f"[{self._summary._phase}]: {result.stdout}")
-                    raise ChildProcessError(f"unable to complete 'rtg format'")
-            except CalledProcessError or ChildProcessError as e:
-                self.logger.error(
-                    f"[{self._summary._phase}]: command used | '{command_str}'"
-                )
-                self.logger.error(f"[{self._summary._phase}]: {e}")
-                self.logger.error(
-                    f"[{self._summary._phase}]: unable to format the .FASTA into SDF required by rtg tools.\nExiting..."
->>>>>>> cce8f5d6
-                )
-
-        else:
-            self.logger.info(
-<<<<<<< HEAD
+                )
+
+        else:
+            self.logger.info(
                 f"{self._summary._logger_msg}: found existing SDF for 'rtg mendelian'  | '{_sdf_summary_file.file}'"
             )
 
         # Rtg tools requires a "reference.txt" file to exists AFTER formatting the FASTA into SDF
-=======
-                f"[{self._summary._phase}]: found existing SDF for 'rtg mendelian'  | '{_sdf_summary_file.file}'"
-            )
-
-        # rtg tools requires a "reference.txt" file to exists AFTER formatting the FASTA into SDF
->>>>>>> cce8f5d6
         _rtg_ref_path = self._rtg_tools_path / "reference.txt"
         _rtg_reference_file = TestFile(file=f"{_rtg_ref_path}", logger=self.logger)
         _rtg_reference_file.check_existing()
@@ -200,17 +147,10 @@
         if self.args.par is not None:
             if _rtg_reference_file.file_exists:
                 self.logger.info(
-<<<<<<< HEAD
                     f"{self._summary._logger_msg}: found existing 'reference.txt' for 'rtg mendelian'  | '{_rtg_reference_file.file}'"
                 )
                 self.logger.warning(
                     f"{self._summary._logger_msg}: therefore, user input file will be ignored | '{self.args.par}'"
-=======
-                    f"[{self._summary._phase}]: found existing 'reference.txt' for 'rtg mendelian'  | '{_rtg_reference_file.file}'"
-                )
-                self.logger.warning(
-                    f"[{self._summary._phase}]: therefore, user input file will be ignored | '{self.args.par}'"
->>>>>>> cce8f5d6
                 )
             elif not _rtg_reference_file.file_exists:
                 _input_rtg_reference_file = TestFile(
@@ -219,29 +159,20 @@
                 _input_rtg_reference_file.check_existing()
                 if _input_rtg_reference_file.file_exists:
                     self.logger.info(
-<<<<<<< HEAD
                         f"{self._summary._logger_msg}: creating a copy of 'reference.txt' for 'rtg mendelian'  | '{_rtg_reference_file.file}'"
-=======
-                        f"[{self._summary._phase}]: creating a copy of 'reference.txt' for 'rtg mendelian'  | '{_rtg_reference_file.file}'"
->>>>>>> cce8f5d6
                     )
                     source = Path(_input_rtg_reference_file.file)
                     destination = Path(_rtg_reference_file.file)
                     destination.write_text(source.read_text())
                 else:
                     self.logger.error(
-<<<<<<< HEAD
                         f"{self._summary._logger_msg}: missing an input file for 'rtg mendelian'  | '{_input_rtg_reference_file.file}'\nExiting..."
-=======
-                        f"[{self._summary._phase}]: missing an input file for 'rtg mendelian'  | '{_input_rtg_reference_file.file}'\nExiting..."
->>>>>>> cce8f5d6
                     )
                     exit(1)
 
         else:
             if not _rtg_reference_file.file_exists:
                 self.logger.warning(
-<<<<<<< HEAD
                     f"{self._summary._logger_msg}: missing a required input file | '{_rtg_reference_file.file}'"
                 )
                 self.logger.warning(
@@ -275,38 +206,6 @@
         if self.args.debug:
             self.logger.debug(
                 f"{self._summary._logger_msg}: TRIO VCF_FILE | '{self._trio_vcf.file}'"
-=======
-                    f"[{self._summary._phase}]: missing a required input file | '{_rtg_reference_file.file}'"
-                )
-                self.logger.warning(
-                    f"[{self._summary._phase}]: for non-human reference genomes, this file must be created MANUALLY.\nSee RTG Documentation for details.\nTrioTrain includes a template from GRCh38 here | './triotrain/variant_calling/data/GIAB/reference/rtg_tools/reference.txt'"
-                )
-                exit(1)
-
-    def find_input_file(self) -> None:
-        """
-        Determine what type (vcf vs. bcf) of input was provided.
-        """
-        if self._filetype == ".bcf":
-            self._trio_vcf = TestFile(
-                f"{self._input_path}/{self._trio_name}.vcf.gz", self.logger
-            )
-        else:
-            if not self._merge_inputs and _input_file.file_exists:
-                self._trio_vcf = _input_file
-            else:
-                if self._merge_inputs:
-                    self._trio_vcf = TestFile(
-                        f"{self._input_path}/{self._trio_namel}.vcf.gz", self.logger
-                    )
-                else:
-                    raise FileNotFoundError
-
-        self._trio_vcf.check_existing()
-        if self.args.debug:
-            self.logger.debug(
-                f"[{self._summary._phase}]: TRIO VCF_FILE | '{self._trio_vcf.file}'"
->>>>>>> cce8f5d6
             )
 
     def find_mie_outputs(self, pass_only: bool = True) -> None:
@@ -345,40 +244,18 @@
             self.logger.info(
                 f"{self._summary._logger_msg}: the MIE VCF already exists... SKIPPING AHEAD"
             )
-<<<<<<< HEAD
             if self.args.debug:
                 self.logger.debug(
                     f"{self._summary._logger_msg}: rtg-tools MIE VCF | '{self._mie_vcf.path_str}'"
                 )
 
             mie_regex = compile(rf"mie-{self._summary._pickled_data._ID}.log")
-=======
-            if self.args.dry_run:
-                self.logger.info(
-                    f"[DRY_RUN] - {self._summary._logger_msg}: rtg-tools MIE VCF | '{self._mie_vcf.file_path}'"
-                )
-
-            logging_dir = Path(trio_filename).parent / "logs"
-            if logging_dir.is_dir():
-                self._log_dir = logging_dir
-            else:
-                self._log_dir = Path(trio_filename).parent
-
-            # mie_regex = compile(
-            #     rf"mie-{self._trio_name}-{self._summary._caller}_\d+\.out"
-            # )
-            mie_regex = compile(rf"mie-{self._trio_name}.log")
->>>>>>> cce8f5d6
 
             mie_metrics_file_exists, num_found, files_found = check_if_output_exists(
                 match_pattern=mie_regex,
                 file_type="a MIE log file",
                 search_path=self._log_dir,
-<<<<<<< HEAD
                 msg=self._summary._logger_msg,
-=======
-                label=self._summary._logger_msg,
->>>>>>> cce8f5d6
                 logger=self.logger,
                 debug_mode=self.args.debug,
             )
@@ -397,15 +274,11 @@
                 self._mie_metrics.check_status()
                 if self._mie_metrics.file_exists:
                     self.logger.info(
-<<<<<<< HEAD
                         f"{self._summary._logger_msg}: the MIE log file already exists... SKIPPING AHEAD"
                     )
                 if self.args.debug:
                     self.logger.debug(
                         f"{self._summary._logger_msg}: MIE metrics log file | '{mie_metrics_file}'"
-=======
-                        f"[DRY_RUN] - {self._summary._logger_msg}: MIE metrics log file | '{mie_metrics_file}'"
->>>>>>> cce8f5d6
                     )
             else:
                 self._existing_metrics_log_file = mie_metrics_file_exists
@@ -420,7 +293,6 @@
             "# PED format pedigree for RTG-tools",
             "# NOTE: For Sex column, Female=2, Male=1, Unknown=0",
             "## FamilyID IndvID PaternalID MaternalID Sex Pheno",
-<<<<<<< HEAD
             f"{self._summary._pickled_data._ID} {self._summary._pickled_data._motherID} 0 0 2 0",
             f"{self._summary._pickled_data._ID} {self._summary._pickled_data._fatherID} 0 0 1 0",
             f"{self._summary._pickled_data._ID} {self._summary._pickled_data._childID} {self._summary._pickled_data._fatherID} {self._summary._pickled_data._motherID} {self._summary._pickled_data._child_sex} 0",
@@ -428,34 +300,16 @@
 
         self._pedigree = Files(
             path_to_file=self._trio_path / f"{self._summary._pickled_data._ID}.PED",
-=======
-            f"{self._trio_name} {self._motherID} 0 0 2 0",
-            f"{self._trio_name} {self._fatherID} 0 0 1 0",
-            f"{self._trio_name} {self._childID} {self._fatherID} {self._motherID} {self._child_sex} 0",
-        ]
-
-        self._pedigree = WriteFiles(
-            path_to_file=str(self._input_path),
-            file=f"{self._trio_name}.PED",
->>>>>>> cce8f5d6
             logger=self.logger,
             logger_msg=self._summary._logger_msg,
             debug_mode=self.args.debug,
             dryrun_mode=self.args.dry_run,
         )
-<<<<<<< HEAD
         self._pedigree.check_status()
         if not self._pedigree.file_exists:
             if self.args.dry_run:
                 self.logger.info(
                     f"{self._summary._logger_msg}: missing the Trio pedigree file..."
-=======
-        self._pedigree.check_missing()
-        if not self._pedigree.file_exists:
-            if self.args.dry_run:
-                self.logger.info(
-                    f"[DRY_RUN] - {self._summary._logger_msg}: missing the Trio pedigree file..."
->>>>>>> cce8f5d6
                 )
             self._pedigree.write_list(pedigree_lines)
         else:
@@ -463,13 +317,9 @@
                 f"{self._summary._logger_msg}: the Trio pedigree file already exists... SKIPPING AHEAD"
             )
 
-<<<<<<< HEAD
     def convert(
         self, input: Union[str, Path], output: Union[str, Path], vcf_to_bcf: bool = True
     ) -> None:
-=======
-    def convert(self, input: str, output: str, vcf_to_bcf: bool = True) -> None:
->>>>>>> cce8f5d6
         """
         Speed up merging by converting any vcf inputs that are missing a bcf companion.
         """
@@ -477,21 +327,13 @@
             status = "VCF -> BCF"
             output_type = "b"
             self.logger.info(
-<<<<<<< HEAD
                 f"{self._summary._logger_msg}: {self._status} 'bcftools convert' to create a BCF | '{output}'",
-=======
-                f"{self._summary._logger_msg}: using 'bcftools convert' to create a BCF | '{output}'",
->>>>>>> cce8f5d6
             )
         else:
             status = "BCF -> VCF"
             output_type = "z"
             self.logger.info(
-<<<<<<< HEAD
                 f"{self._summary._logger_msg}: {self._status} 'bcftools convert' to create a VCF | '{output}'",
-=======
-                f"{self._summary._logger_msg}: using 'bcftools convert' to create a VCF | '{output}'",
->>>>>>> cce8f5d6
             )
 
         convert_cmd = [
@@ -505,12 +347,9 @@
         ]
 
         cmd_string = " ".join(convert_cmd)
-<<<<<<< HEAD
         self._summary._command_list.append(
             f'echo $(date) "- [INFO]: converting {status} | {Path(output).name}"'
         )
-=======
->>>>>>> cce8f5d6
         self._summary._command_list.append(cmd_string)
 
     def find_input_vcfs(self) -> None:
@@ -624,11 +463,7 @@
         if not renaming_file._file_exists:
             if self.args.dry_run:
                 self.logger.info(
-<<<<<<< HEAD
                     f"{self._summary._logger_msg}: missing the  'bcftools reheader' input file | '{renaming_file.file_name}'"
-=======
-                    f"[DRY_RUN] - {self._summary._logger_msg}: missing the  'bcftools reheader' input file | '{sample_name}.rename'"
->>>>>>> cce8f5d6
                 )
             renaming_file.write_list(_lines)
         else:
@@ -641,12 +476,11 @@
         Add unique sampleIDs to GIAB vcf files.
         Returns the new file name, if reheader is being used.
         Otherwise, returnts the old file name.
-        """
-<<<<<<< HEAD
+        Add unique sampleIDs to GIAB vcf files.
+        Returns the new file name, if reheader is being used.
+        Otherwise, returnts the old file name.
+        """
         # Requiring re-naming to work correctly!
-=======
-        # requiring re-naming to work correctly!
->>>>>>> cce8f5d6
         giab_samples = {
             "NA24385": "HG002",
             "NA24149": "HG003",
@@ -671,11 +505,7 @@
             )
             exit(1)
 
-<<<<<<< HEAD
         if "giab" in self._summary._pickled_data._caller.lower():
-=======
-        if "giab" in self._summary._caller.lower():
->>>>>>> cce8f5d6
             self.logger.info(
                 f"{self._summary._logger_msg}: sample name will be updated | '{sampleID}'"
             )
@@ -692,11 +522,7 @@
                 "bcftools",
                 "reheader",
                 "--samples",
-<<<<<<< HEAD
                 f"{self._trio_path}/{sampleID}.rename",
-=======
-                f"{self._input_path}/{sampleID}.rename",
->>>>>>> cce8f5d6
                 "--output",
                 output,
                 input,
@@ -704,7 +530,6 @@
 
             if not new_vcf.file_exists:
                 cmd_string = " ".join(reheader_cmd)
-<<<<<<< HEAD
                 self._summary._command_list.append(
                     f'echo $(date)" - [INFO]: updating sample name | {sampleID}={giab_samples[sampleID]}"'
                 )
@@ -720,20 +545,6 @@
         if input is None:
             output = f"{self._clean_filename}.bcf.gz.csi"
         else:
-=======
-                self._summary._command_list.append(cmd_string)
-            return output
-        else:
-            return input
-
-    def find_indexed_inputs(self, input: Union[None, str] = None) -> None:
-        """
-        Find any existing CSI files for the Trio, or create them.
-        """
-        if input is None:
-            output = f"{self._clean_filename}.bcf.gz.csi"
-        else:
->>>>>>> cce8f5d6
             output = f"{input}.csi"
 
         _bcf_index = TestFile(file=output, logger=self.logger)
@@ -745,11 +556,7 @@
             input_path = Path(output_path.parent)
             input_name = output_path.stem
             self.logger.info(
-<<<<<<< HEAD
                 f"{self._summary._logger_msg}: {self._status} 'bcftools index' to create .CSI index file | '{input_path}/{input_name}.csi'",
-=======
-                f"{self._summary._logger_msg}: using 'bcftools index' to create .CSI index file | '{input_path}/{input_name}.csi'",
->>>>>>> cce8f5d6
             )
 
             index_cmd = [
@@ -758,12 +565,9 @@
                 f"{input_path}/{input_name}",
             ]
             cmd_string = " ".join(index_cmd)
-<<<<<<< HEAD
             self._summary._command_list.append(
                 f'echo $(date)" - [INFO]: creating index | {input_name}.csi"'
             )
-=======
->>>>>>> cce8f5d6
             self._summary._command_list.append(cmd_string)
 
     def find_input_bcfs(
@@ -785,11 +589,7 @@
                 self.convert(input=str(vcf_path), output=_bcf.file, vcf_to_bcf=True)
             else:
                 self.logger.info(
-<<<<<<< HEAD
                     f"{self._summary._logger_msg}: individual BCF '{_bcf.path}' already exists... SKIPPING AHEAD"
-=======
-                    f"{self._summary._logger_msg}: individual BCF '{_bcf.file}' already exists... SKIPPING AHEAD"
->>>>>>> cce8f5d6
                 )
 
             if index == 0:
@@ -855,11 +655,7 @@
         """
         if not self._trio_vcf.file_exists:
             self.logger.info(
-<<<<<<< HEAD
                 f"{self._summary._logger_msg}: {self._status} 'bcftools merge' to combine (3) BCFs into a Family VCF | '{self._trio_vcf.file}'",
-=======
-                f"{self._summary._logger_msg}: using 'bcftools merge' to combine (3) BCFs into a Family VCF | '{self._trio_vcf.file}'",
->>>>>>> cce8f5d6
             )
             merge_cmd = [
                 "bcftools",
@@ -876,7 +672,6 @@
             if self._regions_file.file_exists:
                 merge_cmd.extend(["--regions-file", self._regions_file.file])
                 self.logger.info(
-<<<<<<< HEAD
                     f"{self._summary._logger_msg}: {self._status} 'bcftools merge' to restrict the Family VCF to the autosomes and X chromosome only | '{self._regions_file.file}'"
                 )
 
@@ -884,12 +679,6 @@
             self._summary._command_list.append(
                 f'echo $(date)" - [INFO]: merging individual VCFs into Family VCF | {self._trio_vcf.path.name}"'
             )
-=======
-                    f"{self._summary._logger_msg}: using 'bcftools merge' to restrict the Family VCF to the autosomes and X chromosome only | '{self._regions_file.file}'"
-                )
-
-            cmd_string = " ".join(merge_cmd)
->>>>>>> cce8f5d6
             self._summary._command_list.append(cmd_string)
             self.find_indexed_inputs(input=self._trio_vcf.file)
 
@@ -900,10 +689,6 @@
         Per the manual: 'By default, only VCF records with the FILTER field set to PASS or missing are processed. 
                         All variant records can be examined by specifying the --all-records parameter.'
         """
-<<<<<<< HEAD
-=======
-
->>>>>>> cce8f5d6
         mendelian_cmd = [
             "rtg",
             "mendelian",
@@ -923,7 +708,6 @@
         if self._alter_min_concordance:
             mendelian_cmd.append(f"--min-concordance={self.args.threshold}")
 
-<<<<<<< HEAD
         # Save command line output to a separate file
         _mie_output = self._log_dir / f"mie-{self._summary._pickled_data._ID}.log"
         mendelian_cmd.append(f"> {str(_mie_output)}")
@@ -935,19 +719,12 @@
         self._summary._command_list.append(
             f"echo $(date)\" - [INFO]: calculating mendelian errors with 'rtg-tools' | {self._trio_vcf.path.name}\""
         )
-=======
-        self.logger.info(
-            f"{self._summary._logger_msg}: using 'rtg mendelian' to calculate mendelian errors within | '{self._trio_vcf.file}'",
-        )
-        cmd_string = " ".join(mendelian_cmd)
->>>>>>> cce8f5d6
         self._summary._command_list.append(cmd_string)
 
     def handle_mie_data(self, input: Union[list, TextIO]) -> None:
         """
         Parse out summary info from the string output.
         """
-<<<<<<< HEAD
         variants_analyzed = None
         num_errors = None
         numerator = None
@@ -1006,47 +783,9 @@
                 )
                 self.logger.warning(
                     f"{self._summary._logger_msg}: Trio Concordance ({self._trio_concordance_clean}%) does not meet Threshold ({self.args.threshold:.2f}%)"
-=======
-        # initialize a SBATCH Object
-        self.job_name = f"mie-{self._trio_name}-{self._summary._caller}"
-        self.itr.job_dir = Path(self._trio_vcf.file).parent / "jobs"
-        self.itr.log_dir = Path(self._trio_vcf.file).parent / "logs"
-        if self.args.dry_run:
-            self.logger.info(
-                f"[DRY_RUN] - [{self._summary._phase}]: JOB DIR | '{self.itr.job_dir}'"
-            )
-            self.logger.info(
-                f"[DRY_RUN] - [{self._summary._phase}]: LOG DIR | '{self.itr.log_dir}'"
-            )
-
-        slurm_job = SBATCH(
-            self.itr,
-            self.job_name,
-            self._summary._caller,
-            None,
-            self._summary._logger_msg,
-        )
-
-        if slurm_job.check_sbatch_file():
-            if self.overwrite:
-                self.itr.logger.info(
-                    f"{self._summary._logger_msg}: --overwrite=True, re-writing the existing SLURM job now..."
-                )
-            else:
-                self.itr.logger.info(
-                    f"{self._summary._logger_msg}: SLURM job file already exists... SKIPPING AHEAD"
-                )
-                self._num_skipped += 1
-                return
-        else:
-            if self.itr.debug_mode:
-                self.itr.logger.debug(
-                    f"{self._summary._logger_msg}: creating file job now... "
->>>>>>> cce8f5d6
                 )
                 continue
 
-<<<<<<< HEAD
         if variants_analyzed is not None and num_errors is not None:
             results_dict["variants_analyzed"] = str(variants_analyzed)
             results_dict["num_mendelian_errors"] = str(num_errors)
@@ -1064,13 +803,6 @@
         self._summary._pickled_data.output_file.logger_msg = self._summary._logger_msg
         self._summary._pickled_data.write_output(
             unique_records_only=True, data_type="mie"
-=======
-        slurm_job.create_slurm_job(
-            None,
-            command_list=self._summary._command_list,
-            overwrite=self.overwrite,
-            **self._slurm_resources[self._summary._phase],
->>>>>>> cce8f5d6
         )
 
     def process_trio(
@@ -1082,34 +814,12 @@
         if self._summary._command_list:
             self._summary._command_list.clear()
 
-<<<<<<< HEAD
         if itr is not None:
             self._summary._index = itr
-=======
-        # submits the job to queue
-        submit_slurm_job = SubmitSBATCH(
-            self.itr.job_dir,
-            f"{self.job_name}.sh",
-            "None",
-            self.logger,
-            self._summary._logger_msg,
-        )
-
-        submit_slurm_job.build_command(
-            prior_job_number=self.itr.current_genome_dependencies
-        )
-        submit_slurm_job.display_command(
-            current_job=(self._num_submitted + 1),
-            total_jobs=int(self._total_lines / 3),
-            display_mode=self.itr.dryrun_mode,
-            debug_mode=self.itr.debug_mode,
-        )
->>>>>>> cce8f5d6
 
         if row_data is not None:
             self._summary._data = row_data
         else:
-<<<<<<< HEAD
             self._summary._data = self._summary._pickled_data.sample_metadata
         
         if self._summary._pickled_data._total_samples < 3:
@@ -1284,316 +994,6 @@
         self.find_reference_SDF()
         self.process_multiple_samples()
 
-=======
-            submit_slurm_job.get_status(debug_mode=self.itr.debug_mode)
-
-            if submit_slurm_job.status == 0:
-                self._num_submitted += 1
-                self._job_nums.append(submit_slurm_job.job_number)
-            else:
-                self.logger.error(
-                    f"{self._summary._logger_msg}: unable to submit SLURM job",
-                )
-                self._job_nums.append(None)
-
-    # def check_submission(self) -> None:
-    #     """
-    #     Check if the SLURM job file was submitted to the SLURM queue successfully
-    #     """
-    #     if self._num_processed != 0 and self._num_skipped != 0:
-    #         completed = self._num_processed + self._num_skipped
-    #     elif self._num_processed != 0:
-    #         completed = self._num_processed
-    #     else:
-    #         completed = self._num_skipped
-
-    #     self._summary._logger_msg = f"[{self._summary._phase}]"
-    #     # look at job number list to see if all items are 'None'
-    #     _results = check_if_all_same(self._job_nums, None)
-    #     if _results is False:
-    #         self.logger.info(
-    #             f"{self._summary._logger_msg}: submitted {self._num_submitted}-of-{int(self._total_lines/3)} jobs"
-    #         )
-    #         if self.args.dry_run:
-    #             print(
-    #                 f"============ [DRY RUN] - {self._summary._logger_msg} Job Numbers - {self._job_nums} ============"
-    #             )
-    #         else:
-    #             print(
-    #                 f"============ {self._summary._logger_msg} Job Numbers - {self._job_nums} ============"
-    #             )
-    #     elif completed == int(self._total_lines / 3):
-    #         self.logger.info(
-    #             f"{self._summary._logger_msg}: no SLURM jobs were submitted... SKIPPING AHEAD"
-    #         )
-    #     elif self.itr.debug_mode and completed == self._itr:
-    #         self.logger.debug(
-    #             f"{self._summary._logger_msg}: no SLURM jobs were submitted... SKIPPING AHEAD"
-    #         )
-    #     else:
-    #         self.logger.warning(
-    #             f"{self._summary._logger_msg}: expected SLURM jobs to be submitted, but they were not",
-    #         )
-    #         self.logger.warning(
-    #             f"{self._summary._logger_msg}: fatal error encountered, unable to proceed further with pipeline.\nExiting... ",
-    #         )
-    #         exit(1)
-
-    #     self.logger.info(
-    #         f"[{self._summary._phase}]: processed {completed}-of-{int(self._total_lines/3)} Trios from '{str(self._summary._metadata_input)}'"
-    #     )
-
-    # def handle_mie_data(self, input: Union[list, TextIO]) -> None:
-    #     """
-    #     Parse out summary info from the string output.
-    #     """
-    #     variants_analyzed = None
-    #     num_errors = None
-    #     numerator = None
-    #     denominator = None
-    #     results_dict = {}
-
-    #     if self.args.debug:
-    #         self.logger.debug(
-    #             f"{self._summary._logger_msg}: reading in a file | '{self._mie_metrics.file_path}'",
-    #         )
-
-    #     for row in input:
-    #         if "violation of Mendelian constraints" in row:
-    #             MIE = row.strip()
-    #             MIE_parts = MIE.split(" ")[0].split("/")
-    #             num_errors = int(MIE_parts[0])
-    #             variants_analyzed = int(MIE_parts[1])
-
-    #         if "concordance" in row.lower() and "incorrect pedigree" not in row.lower():
-    #             self._concordance_msg = row.strip()
-    #             concordance_parts = self._concordance_msg.split(" ")
-    #             trio_concordance_messy = concordance_parts[-1]
-    #             self._trio_concordance_clean = float(
-    #                 sub(r"[()%]", "", trio_concordance_messy)
-    #             )
-
-    #             # sanity check
-    #             trio_con_parts = concordance_parts[8].split("/")
-    #             denominator = int(trio_con_parts[1])
-    #             match = self._summary._digits_only.search(trio_con_parts[0])
-    #             if match:
-    #                 numerator = int(match.group())
-    #                 trio_con = round(numerator / denominator * 100, ndigits=2)
-    #                 if self._trio_concordance_clean == trio_con:
-    #                     results_dict["trio_concordance"] = f"{trio_con:.2f}%"
-    #                     if trio_con >= self.args.threshold and self.args.dry_run:
-    #                         self.logger.info(
-    #                             f"[DRY_RUN] - {self._summary._logger_msg}: Trio Concordance ({self._trio_concordance_clean}%) meets Threshold ({self.args.threshold:.2f}%)"
-    #                         )
-    #                 else:
-    #                     self.logger.error(
-    #                         f"{self._summary._logger_msg}: trio concordance math error | expected: {self._trio_concordance_clean}%, but got {trio_con}\nExiting..."
-    #                     )
-    #                     exit(1)
-
-    #         elif "incorrect pedigree" in row.lower():
-    #             self.logger.warning(
-    #                 f"{self._summary._logger_msg}: {self._concordance_msg}"
-    #             )
-    #             self.logger.warning(
-    #                 f"{self._summary._logger_msg}: Trio Concordance ({self._trio_concordance_clean}%) does not meet Threshold ({self.args.threshold:.2f}%)"
-    #             )
-    #             continue
-
-    #     if variants_analyzed is not None and num_errors is not None:
-    #         results_dict["variants_analyzed"] = str(variants_analyzed)
-    #         results_dict["num_mendelian_errors"] = str(num_errors)
-    #         results_dict["mendelian_error_rate"] = (
-    #             f"{num_errors/variants_analyzed * 100:.2f}%"
-    #         )
-
-    #     # merge the user-provided metadata with sample_stats
-    #     self._summary._sample_stats = {
-    #         **self._summary._pickled_data.sample_metadata,
-    #         **results_dict,
-    #     }
-
-    #     # save the merged data in a dict of dicts with _num_processed as the index
-    #     self._num_processed += 1
-    #     self._summary._output_lines[self._num_processed] = self._summary._sample_stats
-
-    #     if self.args.dry_run:
-    #         if self._index < 1:
-    #             self.logger.info(
-    #                 f"[DRY RUN] - {self._summary._logger_msg}: pretending to add header + row to a CSV | '{self.args.outpath}'"
-    #             )
-    #             print("---------------------------------------------")
-    #             print(",".join(self._summary._sample_stats.keys()))
-    #         else:
-    #             self.logger.info(
-    #                 f"[DRY RUN] - {self._summary._logger_msg}: pretending to add a row to a CSV | '{self.args.outpath}'"
-    #             )
-    #     self._summary._vcf_file = self._trio_vcf
-    #     self._summary.write_output(unique_records_only=True)
-
-    def process_sample(self, itr: int, row_data: Dict[str, str]) -> None:
-        """ """
-        if self._summary._command_list:
-            self._summary._command_list.clear()
-
-        self._summary._index = itr
-        self._summary._data = row_data
-        self._summary._get_sample_stats = False
-
-        found_trio_vcf = self._summary.find_trio_vcf()
-
-        if found_trio_vcf:
-            self._merge_inputs = False
-        else:
-            self._merge_inputs = True
-
-        if self._summary._missing_pedigree_data:
-            print("SKIPPING DUE TO LACK OF PEDIGREE")
-            return
-        else:
-            valid_trio = self.define_trio()
-            if not valid_trio:
-                return
-
-            self.find_input_file()
-            self.find_trio_num(self._trio_name)
-
-            self.logger.info(
-                f"{self._summary._logger_msg}: ========== INDEX: {self._summary._index} | CHILD: {self._childID} | FATHER: {self._fatherID} | MOTHER: {self._motherID} =========="
-            )
-
-            self.itr = Iteration(
-                current_trio_num=self._trio_num,
-                logger=self.logger,
-                args=self.args,
-            )
-
-            self.find_mie_outputs()
-
-            if self.args.all:
-                self.find_mie_outputs(pass_only=False)
-
-            if self._existing_metrics_log_file:
-                if self._mie_metrics._file_exists:
-                    with open(self._mie_metrics.file_path, "r") as data:
-                        self.handle_mie_data(input=data)
-            else:
-                if self.args.debug:
-                    self.logger.debug(
-                        f"[{self._summary._phase}]: SUFFIX | '{self._filetype}'"
-                    )
-
-                self.find_pedigree_file()
-
-                if self._filetype == ".bcf":
-                    self.find_input_bcfs()
-
-                self.find_input_vcfs()
-
-                if self._missing_merge_inputs:
-                    self.logger.warning(
-                        f"{self._summary._logger_msg}: input files must exist before a SLURM job can be submitted... SKIPPING AHEAD"
-                    )
-                    self._num_skipped += 1
-                    return
-                else:
-                    if self._merge_inputs and not self._trio_vcf.file_exists:
-                        for index, indv in enumerate(self._vcf_inputs):
-                            self.find_input_bcfs(vcf_path=indv.path, index=index)
-
-                        self.merge_trio_bcfs()
-
-                    self.run_mendelian_errors()
-                    if self.args.all:
-                        self.run_mendelian_errors(pass_only=False)
-
-                    # self.submit_job()
-
-    def process_multiple_samples(self) -> None:
-        """
-        Iterate through multiple VCF files
-        """
-        itr = 0
-        if self.args.debug:
-            itr_list = self._summary._data_list[:4]
-        else:
-            itr_list = self._summary._data_list
-
-        self._total_lines = len(itr_list)
-
-        for i, item in enumerate(itr_list):
-            # Do an initial search to identify trio inputs
-            self._summary._get_sample_stats = False
-            self._summary._index = i
-            _stop = self._summary._index + 3
-            self._summary._data = self._summary._data_list[self._summary._index:_stop]
-
-            self._summary.process_sample()
-            print("TOTAL SAMPLES:", self._summary._pickled_data._total_samples)
-            breakpoint()
-
-            self.process_sample(itr=i, row_data=item)
-            print("STOPPING NOW!")
-            breakpoint()
-
-        if self._num_submitted == 0:
-            completed = f"skipped {self._num_skipped}"
-        else:
-            completed = f"submitted {self._num_submitted}"
-
-        if (self._num_submitted % 5) == 0:
-            self.logger.info(
-                f"[{self._summary._phase}]: {completed}-of-{self._total_lines} jobs"
-            )
-
-            itr += 1
-            self._itr = itr
-
-            if self.args.dry_run:
-                print(f"[ITR{itr}] ==================================")
-
-        if self.args.debug:
-            self.logger.debug(
-                f"[{self._summary._phase}]: MIE SUBMITTED = {self._num_submitted}"
-            )
-            self.logger.debug(
-                f"[{self._summary._phase}]: MIE SKIPPED = {self._num_skipped}"
-            )
-            self.logger.debug(
-                f"[{self._summary._phase}]: MIE PROCESSED = {self._num_processed}"
-            )
-            self.logger.debug(
-                f"[{self._summary._phase}]: STATS SUBMITTED = {self._summary._num_submitted}"
-            )
-            self.logger.debug(
-                f"[{self._summary._phase}]: STATS SKIPPED = {self._summary._num_skipped}"
-            )
-            self.logger.debug(
-                f"[{self._summary._phase}]: STATS PROCESSED = {self._summary._num_processed}"
-            )
-            self.logger.debug(
-                f"[{self._summary._phase}]: MIE TOTAL = {self._total_lines}"
-            )
-
-        self.check_submission()
-
-    def run(self) -> None:
-        """
-        Combine all the steps into a single command.
-        """
-        self._summary.load_variables()
-        self._summary.load_metadata()
-
-        # if self.args.post_process:
-        # self.process_sample()
-        # else:
-        self.set_threshold()
-        self.find_default_region_file()
-        self.find_reference_SDF()
-        self.process_multiple_samples()
-
->>>>>>> cce8f5d6
 
 def __init__() -> None:
     from helpers.utils import get_logger
