#!/usr/bin/python3
"""
description: contains all of the functions specific to selecting a new model of TrioTrain.

usage:
    from model_training.pipeline.select_ckpt import SelectCheckpoint
"""
from dataclasses import dataclass, field
from sys import exit
from typing import List, Union

from helpers.environment import Env
from helpers.files import Files
from helpers.iteration import Iteration
from helpers.jobs import is_job_index, is_jobid
from helpers.outputs import check_expected_outputs, check_if_output_exists
from helpers.utils import (
    check_if_all_same,
    create_deps,
    find_NaN,
    find_not_NaN,
    generate_job_id,
)
from model_training.slurm.sbatch import SBATCH, SubmitSBATCH
from regex import compile


@dataclass
class SelectCheckpoint:
    """
    Define what data to store for the select_ckpt phase of the TrioTrain Pipeline.
    """

    # required values
    itr: Iteration
    slurm_resources: dict
    model_label: str

    # optional values
    benchmarking_file: Union[Files, None] = None
    overwrite: bool = False
    select_ckpt_job_num: List = field(default_factory=list)
    track_resources: bool = False
    train_eval_job_num: List[Union[str, None]] = field(default_factory=list)

    # internal, imutable values
    _model_testing_dependency: List[Union[str, None]] = field(
        default_factory=list, init=False, repr=False
    )
    _ignoring_training: bool = field(default=True, init=False, repr=False)
    _outputs_exist: bool = field(default=False, init=False, repr=False)
    _phase: str = field(default="select_ckpt", init=False, repr=False)
    _skipped_counter: int = field(default=0, init=False, repr=False)

    def __post_init__(self) -> None:
        self.logger_msg = (
            f"{self.itr._mode_string} - [{self._phase}] - [{self.itr.train_genome}]"
        )
        if self.track_resources:
            assert (
                self.benchmarking_file is not None
            ), "unable to proceed, missing a Files object to save SLURM job numbers"

        self._model_testing_dependency = create_deps(1)

    def find_restart_jobs(self) -> None:
        """
        Collect any SLURM job ids for running tests to avoid
        submitting a job while it's already running
        """
        self._ignoring_training = check_if_all_same(self.train_eval_job_num, None)
        self._ignoring_restart_jobs = check_if_all_same(self.select_ckpt_job_num, None)

        if not self._ignoring_training:
            self._jobs_to_run = [0]
            self._num_to_ignore = 0
            self._num_to_run = 1

        elif not self._ignoring_restart_jobs:
            self._jobs_to_run = find_not_NaN(self.select_ckpt_job_num)
            self._num_to_run = len(self._jobs_to_run)
            self._num_to_ignore = len(find_NaN(self.select_ckpt_job_num))

        else:
            self._num_to_run = 0
            self._num_to_ignore = 1
            if self.itr.debug_mode:
                self.itr.logger.debug(
                    f"{self.logger_msg}: running job ids were NOT provided"
                )

        if self._num_to_run == 1:
            if not self._ignoring_restart_jobs:
                updated_jobs_list = []
                for index in self._jobs_to_run:
                    if is_jobid(self.select_ckpt_job_num[index]):
                        self._num_to_run -= 1
                        self._num_to_ignore += 1
                        self._model_testing_dependency[0] = str(
                            self.select_ckpt_job_num[index]
                        )
                    elif is_job_index(self.select_ckpt_job_num[index]):
                        updated_jobs_list.append(index)

                if updated_jobs_list:
                    self.jobs_to_run = updated_jobs_list

        elif self._num_to_ignore == 1:
            if self.select_ckpt_job_num:
                self.itr.logger.info(
                    f"{self.logger_msg}: completed '{self._phase}'... SKIPPING AHEAD"
                )

        else:
            if self.itr.debug_mode:
                self.itr.logger.debug(
                    f"{self.logger_msg}: --running-jobids triggered reprocessing {self._num_to_run} jobs"
                )
            self.itr.logger.error(
                f"{self.logger_msg}: incorrect format for 'train_eval' SLURM job number"
            )
            self.itr.logger.error(
                f"{self.logger_msg}: expected a list of 1 SLURM jobs (or 'None' as a place holder)"
            )

    def find_outputs(
        self, number_outputs_expected: int = 4, phase: Union[str, None] = None
    ) -> None:
        """
        Determines if select_ckpt phase has completed successfully.
        """
        if phase is None:
            logging_msg = self.logger_msg
        else:
            logging_msg = (
                f"{self.itr._mode_string} - [{phase}] - [{self.itr.train_genome}]"
            )

        self.find_selected_ckpt_vars(phase=phase)

        if self.ckpt_selected:
            self.find_selected_ckpt_files(msg=logging_msg)
            
            missing_ckpt_files = check_expected_outputs(
                outputs_found=self._num_model_files_found,
                outputs_expected=number_outputs_expected,
                msg=logging_msg,
                file_type="new model weights files",
                logger=self.itr.logger,
            )
            
            missing_info_file = check_expected_outputs(
                outputs_found=self._num_info_files_found,
                outputs_expected=1,
                msg=logging_msg,
                file_type="example_info.json file",
                logger=self.itr.logger,
            )
        else:
            self._existing_model_weights = False
            self._existing_info_file = False
            missing_ckpt_files = True
            missing_info_file = True
        
        if missing_ckpt_files is True or missing_info_file is True:
            self._outputs_exist = False
        else:
            self._outputs_exist = True
    
    def benchmark(self) -> None:
        """
        Save the SLURM job numbers to a file for future resource usage metrics.
        """
        headers = ["AnalysisName", "RunName", "Parent", "Phase", "JobList"]
        deps_string = ",".join(filter(None, self._model_testing_dependency))
        data = {
            "AnalysisName": self.model_label,
            "RunName": self.itr.run_name,
            "Phase": self._phase,
            "Parent": self.itr.train_genome,
            "JobList": deps_string,
        }

        if not self.itr.dryrun_mode and self.benchmarking_file is not None:
            if self.itr.debug_mode:
                self.itr.logger.debug(
                    f"{self.logger_msg}: writing SLURM job numbers to [{self.benchmarking_file.file}]",
                )
                self.benchmarking_file.add_rows(headers, data_dict=data)
            else:
                self.itr.logger.info(
                    f"{self.logger_msg} - [{self.itr.train_genome}]: --keep-jobids=True"
                )

    def make_job(self) -> Union[SBATCH, None]:
        """
        Define the contents of the SLURM job for selecting the next checkpoint for TrioTrain Pipeline.
        """
        if self.itr.env is None:
            return
        # initialize a SBATCH Object
        self.job_name = (
            f"select-ckpt-{self.itr.train_genome}{self.itr.current_trio_num}"
        )
        self.handler_label = f"{self._phase}: {self.itr.train_genome}"

        slurm_job = SBATCH(
            self.itr,
            self.job_name,
            self.model_label,
            self.handler_label,
            self.logger_msg,
        )

        if slurm_job.check_sbatch_file():
            if (
                self.select_ckpt_job_num
                and self.select_ckpt_job_num[0] is not None
                and self.overwrite
            ) or (not self._ignoring_training and self.overwrite):
                self.itr.logger.info(
                    f"{self.logger_msg}: --overwrite=True, re-writing the existing SLURM job now..."
                )
            else:
                self.itr.logger.info(
                    f"{self.logger_msg}: --overwrite=False; SLURM job file already exists."
                )
                return
        else:
            if self.itr.debug_mode:
                self.itr.logger.debug(f"{self.logger_msg}: creating job file now... ")

        # MOVING PARSE EVAL METRICS HERE,
        # in case eval job doesn't finish
        parse_metrics_command_list = slurm_job._start_conda + [
            f"numEvals=$(ls {self.itr.train_dir}/eval_Child| grep 'model\.ckpt\-[0-9]\+\.metrics' | wc -l)",
            'echo "SUCCESS: Performed ${numEvals} evaluations"',
            'echo "INFO: Parsing evaluation metrics:"',
            f"conda run --no-capture-output -p miniconda_envs/beam_v2.30 python3 triotrain/model_training/slurm/parse_metrics.py --env-file {self.itr.env.env_file} --genome {self.itr.train_genome}",
        ]

        # Selecting the next checkpoint
        if (
            self.itr.next_genome is not None
            and self.itr.current_genome_num is not None
            and self.itr.next_trio_num is not None
        ):
            command_list = parse_metrics_command_list + [
                f"conda run --no-capture-output -p miniconda_envs/beam_v2.30 python3 triotrain/model_training/slurm/select_ckpt.py --next-genome {self.itr.next_genome} --next-run {self.itr.next_trio_num} --current-ckpt {self.itr.train_dir}/eval_Child/best_checkpoint.txt --env-file {self.itr.env.env_file}",
            ]
        else:
            command_list = parse_metrics_command_list + [
                f"conda run --no-capture-output -p miniconda_envs/beam_v2.30 python3 triotrain/model_training/slurm/select_ckpt.py --next-genome None --next-run None --current-ckpt {self.itr.train_dir}/eval_Child/best_checkpoint.txt --env-file {self.itr.env.env_file}",
            ]

        slurm_job.create_slurm_job(
            self.handler_label,
            command_list=command_list,
            overwrite=self.overwrite,
            **self.slurm_resources[self._phase],
        )
        return slurm_job

    def find_selected_ckpt_vars(self, phase: Union[str, None] = None) -> None:
        """
        Determine if selected checkpoint has been identified previously and saved as a variable in the env file
        """
        if phase is None:
            logger_msg = self.logger_msg
        else:
            logger_msg = (
                f"{self.itr._mode_string} - [{phase}] - [{self.itr.train_genome}]"
            )

        # confirm if select-ckpt job has already finished correctly
        if (
            self.itr.env is not None
            and f"{self.itr.train_genome}TestCkptName" in self.itr.env.contents
        ):
            self.itr.logger.info(
                f"{logger_msg}: {self.itr.train_genome}{self.itr.current_trio_num} testing checkpoint variable exits... SKIPPING AHEAD"
            )
            self.ckpt_name = self.itr.env.contents[
                f"{self.itr.train_genome}TestCkptName"
            ]

            # confirm if new ckpt was saved for next training round correctly
            if self.itr.next_genome is not None and self.itr.next_trio_num is not None:

                if self.itr.next_trio_num == self.itr.current_trio_num:
                    if f"{self.itr.next_genome}StartCkptName" in self.itr.env.contents:
                        self.ckpt_selected = True
                        self.itr.logger.info(
                            f"{logger_msg}: {self.itr.next_genome}{self.itr.next_trio_num} starting checkpoint variable exists... SKIPPING AHEAD"
                        )
                    else:
                        self.ckpt_selected = False
                        self.itr.logger.info(
                            f"{logger_msg}: but {self.itr.next_genome}{self.itr.next_trio_num} starting checkpoint variable does not"
                        )
                else:
                    # analysis_name = current_env_str.split("-")[0]
                    next_env_file = f"{self.itr.env.env_path.parent}/run{self.itr.next_trio_num}.env"
                    next_env = Env(
                        next_env_file,
                        self.itr.logger,
                        logger_msg=logger_msg,
                        dryrun_mode=self.itr.args.dry_run,
                    )
                    next_env.check_out()

                    if f"{self.itr.next_genome}StartCkptName" in next_env.contents:
                        self.ckpt_selected = True
                        self.itr.logger.info(
                            f"{logger_msg}: {self.itr.next_genome}{self.itr.next_trio_num} starting checkpoint variable exits... SKIPPING AHEAD"
                        )
                    else:
                        self.ckpt_selected = False
                        self.itr.logger.info(
                            f"{logger_msg}: but {self.itr.next_genome}{self.itr.next_trio_num} starting checkpoint variable does not"
                        )
            else:
                # For terminal checkpoint
                self.ckpt_selected = True

        else:
            self.ckpt_selected = False
            self.itr.logger.info(
                f"{logger_msg}: testing checkpoint variable does not exist"
            )
<<<<<<< HEAD
        
=======

>>>>>>> cce8f5d6
        self._outputs_exist = self.ckpt_selected

    def find_selected_ckpt_files(self, msg: Union[str, None] = None) -> None:
        """
        Determine if the new model weight files exist
        """
        if msg is None:
            logger_msg = self.logger_msg
        else:
            logger_msg = msg
        
        # Confirm model weights files are present
        model_weights_pattern = compile(f"{self.ckpt_name}.*")

        # Confirm if files do not already exist
        (
            self._existing_model_weights,
            self._num_model_files_found,
            model_weights_files,
        ) = check_if_output_exists(
            model_weights_pattern,
            "new model weights files",
            self.itr.train_dir,
            logger_msg,
            self.itr.logger,
            debug_mode=self.itr.debug_mode,
            dryrun_mode=self.itr.dryrun_mode,
        )
        
        example_info_pattern = compile(r"model.ckpt-\d+.example_info.json")
        
        # Confirm example metadata file does not already exist
        (
            self._existing_info_file,
            self._num_info_files_found,
            info_file,
        ) = check_if_output_exists(
            example_info_pattern,
            "the final example_info.json file",
            self.itr.train_dir,
            logger_msg,
            self.itr.logger,
            debug_mode=self.itr.debug_mode,
            dryrun_mode=self.itr.dryrun_mode,
        )

    def submit_job(self, msg: str = "sub", resubmission: bool = False) -> None:
        """
        Submit SLURM jobs to queue.
        """
        if (self._outputs_exist and self.overwrite is False) or (
            self._outputs_exist
            and self._ignoring_restart_jobs
            and self.overwrite is False
        ):
            self._skipped_counter += 1
            if resubmission:
                self.itr.logger.info(
                    f"{self.logger_msg}: --overwrite=False; skipping job because found best checkpoint outputs"
                )
            return

        slurm_job = self.make_job()

        if slurm_job is not None:
            if self.itr.dryrun_mode:
                slurm_job.display_job()
            else:
                slurm_job.write_job()

        if not self.overwrite and self._ignoring_training:
            self.itr.logger.info(
                f"{self.logger_msg}: --overwrite=False; {msg}mitting job because missing best checkpoint outputs"
            )
        elif self.overwrite and self._outputs_exist:
            self.itr.logger.info(
                f"{self.logger_msg}: --overwrite=True; {msg}mitting job because replacing existing best checkpoint"
            )
        else:
            self.itr.logger.info(
                f"{self.logger_msg}: {msg}mitting job to find the best checkpoint"
            )

        prior_jobs = [
            self.train_eval_job_num[0],
            self.itr.current_genome_dependencies[2],
        ]

        if self.itr.current_genome_dependencies[3] is None:
            # submit the training eval job to queue
            slurm_job = SubmitSBATCH(
                self.itr.job_dir,
                f"{self.job_name}.sh",
                self.handler_label,
                self.itr.logger,
                self.logger_msg,
            )

            slurm_job.build_command(prior_job_number=prior_jobs, allow_dep_failure=True)

            if self.itr.dryrun_mode:
                slurm_job.display_command(display_mode=self.itr.dryrun_mode)
                self._model_testing_dependency[0] = generate_job_id()
                self.itr.current_genome_dependencies[3] = (
                    self._model_testing_dependency[0]
                )
                self.itr.next_genome_dependencies[2] = self._model_testing_dependency[0]

            else:
                slurm_job.display_command(debug_mode=self.itr.debug_mode)
                slurm_job.get_status(debug_mode=self.itr.debug_mode)

                if slurm_job.status == 0:
                    self._model_testing_dependency[0] = slurm_job.job_number
                    self.itr.current_genome_dependencies[3] = slurm_job.job_number
                    self.itr.next_genome_dependencies[2] = slurm_job.job_number
                else:
                    self.itr.logger.error(
                        f"{self.logger_msg}: unable to {msg}mit SLURM job",
                    )
                    self._model_testing_dependency[0] = None
                    self.itr.current_genome_dependencies[3] = None
                    self.itr.next_genome_dependencies[2] = None

    def check_submission(self) -> None:
        """
        Check if the SLURM job file was submitted to the SLURM queue successfully
        """
        select_ckpt_results = check_if_all_same(self._model_testing_dependency, None)
        if select_ckpt_results is False:
            print(
                f"============ {self.logger_msg} Job Number - {self._model_testing_dependency} ============"
            )
        elif self._skipped_counter == 1:
            self._model_testing_dependency = [None]
        else:
            self.itr.logger.warning(
                f"{self.logger_msg}: expected SLURM jobs to be submitted, but they were not",
            )
            self.itr.logger.warning(
                f"{self.logger_msg}: fatal error encountered, unable to proceed further with pipeline\nExiting... ",
            )
            exit(1)

        if self.track_resources and self.benchmarking_file is not None:
            self.benchmark()

    def run(self) -> Iteration:
        """
        Combine all the steps required to submit a job to SLURM queue into one step
        """
        if self.itr.current_genome_dependencies[2] is None:
            if (
                self.itr.current_genome_num is not None
                and self.itr.current_genome_num != 0
            ):
                if self.itr.debug_mode:
                    self.itr.logger.debug(
                        f"{self.logger_msg}: no additional dependencies are required because missing a select_ckpt job number for prior iteration"
                    )
        else:
            self.itr.logger.info(
                f"{self.logger_msg}: prior iteration select-ckpt job number | '{self.itr.current_genome_dependencies[2]}'"
            )

        self.find_restart_jobs()

        skip_re_runs = check_if_all_same(self.select_ckpt_job_num, None)

        if skip_re_runs and self._outputs_exist is False:
            msg = "sub"
        else:
            msg = "re-sub"

        # determine if we are re-running select-ckpt
        if self.select_ckpt_job_num or not self._ignoring_training:
            if self._num_to_run == 0:
                self._skipped_counter = self._num_to_ignore
                if (
                    self._model_testing_dependency
                    and self._model_testing_dependency[0] is not None
                ):
                    self.itr.logger.info(
                        f"{self.logger_msg}: 'call_variants' dependency updated | '{self._model_testing_dependency[0]}'"
                    )
                    self.itr.current_genome_dependencies[3] = (
                        self._model_testing_dependency[0]
                    )
                    self.itr.next_genome_dependencies[2] = (
                        self._model_testing_dependency[0]
                    )
                else:
                    self._model_testing_dependency[0] = None
            else:
                if not self._ignoring_training:
                    self.itr.logger.info(
                        f"{self.logger_msg}: 'train_eval' job was submitted...",
                    )

                if self._num_to_run != 1:
                    self.itr.logger.error(
                        f"{self.logger_msg}: max number of SLURM jobs for {msg}mission is 1 but {self._num_to_run} were provided.\nExiting... ",
                    )
                    exit(1)

                self.submit_job(msg=msg, resubmission=True)

        # or running it for the first time
        else:
            # self.find_outputs()
            self.submit_job(msg=msg)

        self.check_submission()
        return self.itr<|MERGE_RESOLUTION|>--- conflicted
+++ resolved
@@ -328,11 +328,7 @@
             self.itr.logger.info(
                 f"{logger_msg}: testing checkpoint variable does not exist"
             )
-<<<<<<< HEAD
         
-=======
-
->>>>>>> cce8f5d6
         self._outputs_exist = self.ckpt_selected
 
     def find_selected_ckpt_files(self, msg: Union[str, None] = None) -> None:
@@ -439,6 +435,9 @@
                 self.itr.current_genome_dependencies[3] = (
                     self._model_testing_dependency[0]
                 )
+                self.itr.current_genome_dependencies[3] = (
+                    self._model_testing_dependency[0]
+                )
                 self.itr.next_genome_dependencies[2] = self._model_testing_dependency[0]
 
             else:
